--- conflicted
+++ resolved
@@ -82,13 +82,8 @@
        echo.
        echo 64-bit Debug build failed!
        popd
-<<<<<<< HEAD
        exit /B 1
     )
-=======
-       exit 1
-    )   
->>>>>>> f5aa7ebb
    
     echo Building 64-bit Release
     REM msbuild doesn't seem to see the dependency between the Overlay sample and layer_utils
@@ -101,14 +96,9 @@
        echo.
        echo 64-bit Release build failed!
        popd
-<<<<<<< HEAD
        exit /B 1
     )
 
-=======
-       exit 1
-    )   
->>>>>>> f5aa7ebb
     popd
 )
  
@@ -129,7 +119,6 @@
        echo.
        echo 32-bit Debug build failed!
        popd
-<<<<<<< HEAD
        exit /B 1
     )
    
@@ -139,29 +128,15 @@
     msbuild generate_vk_layer_helpers.vcxproj /p:Platform=x86 /p:Configuration=Release /verbosity:quiet
     msbuild VkLayer_utils.vcxproj /p:Platform=x86 /p:Configuration=Release /verbosity:quiet
     popd   
-=======
-       exit 1
-    )   
-       
-    echo Building 32-bit Release 
->>>>>>> f5aa7ebb
     msbuild ALL_BUILD.vcxproj /p:Platform=x86 /p:Configuration=Release /verbosity:quiet
     if errorlevel 1 (
        echo.
        echo 32-bit Release build failed!
        popd
-<<<<<<< HEAD
        exit /B 1
     )
 
     popd
 )
 
-exit /b 0
-=======
-       exit 1
-    )   
-    popd
-)
-exit 0
->>>>>>> f5aa7ebb
+exit /b 0