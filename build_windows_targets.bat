echo off
REM
REM This Windows batch file builds this repository for the following targets:
REM 64/32-bit Release/Debug
REM It uses CMake to genererate the project files and then invokes msbuild
REM to build them.
REM The update_external_sources.bat batch file must be executed before running
REM this batch file
REM
REM Arguments:
REM None: Runs CMake and builds all 4 combinations
REM Argument contains:
REM     cmake (case insensitive): Deletes build and build32 and runs just CMake on both
REM     32: Deletes build32, runs CMake and builds 32-bit versions
REM     64: Deletes build, runs CMake and builds 64-bit versions
REM Example:
REM build_windows_targets.bat 64
REM deletes build, creates build, runs CMake and compiles 64-bit Debug and Release.

set do_cmake=0
set do_32=1
set do_64=1
if "%1"=="" goto no_args
set do_cmake=0
set do_32=0
set do_64=0
for %%a in (%*) do (
    echo.%%a | %WINDIR%\system32\find.exe /I "cmake">Nul && (set do_cmake=1)
    echo.%%a | %WINDIR%\system32\find.exe "32">Nul && (set do_32=1)
    echo.%%a | %WINDIR%\system32\find.exe "64">Nul && (set do_64=1)
)
:no_args
if %do_cmake%==0 (
    if %do_32%==0 (
        if %do_64%==0 (
            echo No valid parameters specified.
            exit /B 1
        )
    )
)

REM Determine the appropriate CMake strings for the current version of Visual Studio
echo Determining VS version
python .\determine_vs_version.py > vsversion.tmp
set /p VS_VERSION=< vsversion.tmp
echo Detected Visual Studio Version as %VS_VERSION%
del /Q /F vsversion.tmp

if %do_cmake%==1 (
    rmdir /Q /S build
    rmdir /Q /S build32
    mkdir build
    pushd build
    echo Generating 64-bit CMake files for Visual Studio %VS_VERSION%
    cmake -G "Visual Studio %VS_VERSION% Win64" ..
    popd
    mkdir build32
    pushd build32
    echo Generating 32-bit CMake files for Visual Studio %VS_VERSION%
    cmake -G "Visual Studio %VS_VERSION%" ..
    popd
)

REM *******************************************
REM 64-bit build
REM *******************************************
if %do_64%==1 (
    rmdir /Q /S build
    mkdir build
    pushd build
    echo Generating 64-bit CMake files for Visual Studio %VS_VERSION%
    cmake -G "Visual Studio %VS_VERSION% Win64" ..
    echo Building 64-bit Debug 
    msbuild ALL_BUILD.vcxproj /p:Platform=x64 /p:Configuration=Debug /verbosity:quiet
    if errorlevel 1 (
       echo.
       echo 64-bit Debug build failed!
       popd
       exit /B 1
    )   
   
<<<<<<< HEAD
echo Building 64-bit Debug  
REM msbuild doesn't seem to see the dependency between the Overlay sample and layer_utils
cd layers
msbuild generate_vk_layer_helpers.vcxproj /p:Platform=x64 /p:Configuration=Debug /verbosity:quiet
msbuild layer_utils_static.vcxproj /p:Platform=x64 /p:Configuration=Debug /verbosity:quiet
cd ..
msbuild ALL_BUILD.vcxproj /p:Platform=x64 /p:Configuration=Debug /verbosity:quiet
if errorlevel 1 (
   echo.
   echo 64-bit Debug build failed!
   popd
   exit /B 1
)
   
echo Building 64-bit Release
REM msbuild doesn't seem to see the dependency between the Overlay sample and layer_utils
cd layers
msbuild generate_vk_layer_helpers.vcxproj /p:Platform=x64 /p:Configuration=Release /verbosity:quiet
msbuild layer_utils_static.vcxproj /p:Platform=x64 /p:Configuration=Release /verbosity:quiet
cd ..
msbuild ALL_BUILD.vcxproj /p:Platform=x64 /p:Configuration=Release /verbosity:quiet
if errorlevel 1 (
   echo.
   echo 64-bit Release build failed!
   popd
   exit /B 1
)
popd
=======
    echo Building 64-bit Release 
    msbuild ALL_BUILD.vcxproj /p:Platform=x64 /p:Configuration=Release /verbosity:quiet
    if errorlevel 1 (
       echo.
       echo 64-bit Release build failed!
       popd
       exit /B 1
    )   
    popd
)
>>>>>>> a265a8ed
 
REM *******************************************
REM 32-bit build
REM *******************************************
  
<<<<<<< HEAD
echo Generating 32-bit CMake files for Visual Studio %VS_VERSION%
cmake -G "Visual Studio %VS_VERSION%" ..
   
echo Building 32-bit Debug
REM msbuild doesn't seem to see the dependency between the Overlay sample and layer_utils
cd layers
msbuild generate_vk_layer_helpers.vcxproj /p:Platform=x86 /p:Configuration=Debug /verbosity:quiet
msbuild layer_utils_static.vcxproj /p:Platform=x86 /p:Configuration=Debug /verbosity:quiet
cd ..
msbuild ALL_BUILD.vcxproj /p:Platform=x86 /p:Configuration=Debug /verbosity:quiet
if errorlevel 1 (
   echo.
   echo 32-bit Debug build failed!
   popd
   exit /B 1
)
   
echo Building 32-bit Release
REM msbuild doesn't seem to see the dependency between the Overlay sample and layer_utils
cd layers
msbuild generate_vk_layer_helpers.vcxproj /p:Platform=x86 /p:Configuration=Release /verbosity:quiet
msbuild layer_utils_static.vcxproj /p:Platform=x86 /p:Configuration=Release /verbosity:quiet
cd ..
   
echo Building 32-bit Release 
msbuild ALL_BUILD.vcxproj /p:Platform=x86 /p:Configuration=Release /verbosity:quiet
if errorlevel 1 (
   echo.
   echo 32-bit Release build failed!
   popd
   exit /B 1
)

popd
exit /b 0
=======
if %do_32%==1 (
    rmdir /Q /S build32
    mkdir build32
    pushd build32
    echo Generating 32-bit CMake files for Visual Studio %VS_VERSION%
    cmake -G "Visual Studio %VS_VERSION%" ..
    echo Building 32-bit Debug 
    msbuild ALL_BUILD.vcxproj /p:Platform=x86 /p:Configuration=Debug /verbosity:quiet
    if errorlevel 1 (
       echo.
       echo 32-bit Debug build failed!
       popd
       exit /B 1
    )   
       
    echo Building 32-bit Release 
    msbuild ALL_BUILD.vcxproj /p:Platform=x86 /p:Configuration=Release /verbosity:quiet
    if errorlevel 1 (
       echo.
       echo 32-bit Release build failed!
       popd
       exit /B 1
    )   
    popd
)
exit /B 0
>>>>>>> a265a8ed
<|MERGE_RESOLUTION|>--- conflicted
+++ resolved
@@ -79,7 +79,6 @@
        exit /B 1
     )   
    
-<<<<<<< HEAD
 echo Building 64-bit Debug  
 REM msbuild doesn't seem to see the dependency between the Overlay sample and layer_utils
 cd layers
@@ -108,24 +107,11 @@
    exit /B 1
 )
 popd
-=======
-    echo Building 64-bit Release 
-    msbuild ALL_BUILD.vcxproj /p:Platform=x64 /p:Configuration=Release /verbosity:quiet
-    if errorlevel 1 (
-       echo.
-       echo 64-bit Release build failed!
-       popd
-       exit /B 1
-    )   
-    popd
-)
->>>>>>> a265a8ed
  
 REM *******************************************
 REM 32-bit build
 REM *******************************************
   
-<<<<<<< HEAD
 echo Generating 32-bit CMake files for Visual Studio %VS_VERSION%
 cmake -G "Visual Studio %VS_VERSION%" ..
    
@@ -161,31 +147,3 @@
 
 popd
 exit /b 0
-=======
-if %do_32%==1 (
-    rmdir /Q /S build32
-    mkdir build32
-    pushd build32
-    echo Generating 32-bit CMake files for Visual Studio %VS_VERSION%
-    cmake -G "Visual Studio %VS_VERSION%" ..
-    echo Building 32-bit Debug 
-    msbuild ALL_BUILD.vcxproj /p:Platform=x86 /p:Configuration=Debug /verbosity:quiet
-    if errorlevel 1 (
-       echo.
-       echo 32-bit Debug build failed!
-       popd
-       exit /B 1
-    )   
-       
-    echo Building 32-bit Release 
-    msbuild ALL_BUILD.vcxproj /p:Platform=x86 /p:Configuration=Release /verbosity:quiet
-    if errorlevel 1 (
-       echo.
-       echo 32-bit Release build failed!
-       popd
-       exit /B 1
-    )   
-    popd
-)
-exit /B 0
->>>>>>> a265a8ed
