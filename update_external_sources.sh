#!/bin/bash
# Update source for glslang, spirv-tools

set -e

if [[ $(uname) == "Linux" ]]; then
    CURRENT_DIR="$(dirname "$(readlink -f ${BASH_SOURCE[0]})")"
    CORE_COUNT=$(nproc || echo 4)
elif [[ $(uname) == "Darwin" ]]; then
    CURRENT_DIR="$(dirname "$(python -c 'import os,sys;print(os.path.realpath(sys.argv[1]))' ${BASH_SOURCE[0]})")"
    CORE_COUNT=$(sysctl -n hw.ncpu || echo 4)
fi
echo CORE_COUNT=$CORE_COUNT

REVISION_DIR="$CURRENT_DIR/external_revisions"

GLSLANG_GITURL=$(cat "${REVISION_DIR}/glslang_giturl")
GLSLANG_REVISION=$(cat "${REVISION_DIR}/glslang_revision")
SPIRV_TOOLS_GITURL=$(cat "${REVISION_DIR}/spirv-tools_giturl")
SPIRV_TOOLS_REVISION=$(cat "${REVISION_DIR}/spirv-tools_revision")
SPIRV_HEADERS_GITURL=$(cat "${REVISION_DIR}/spirv-headers_giturl")
SPIRV_HEADERS_REVISION=$(cat "${REVISION_DIR}/spirv-headers_revision")
<<<<<<< HEAD

echo "GLSLANG_GITURL=${GLSLANG_GITURL}"
echo "GLSLANG_REVISION=${GLSLANG_REVISION}"
echo "SPIRV_TOOLS_GITURL=${SPIRV_TOOLS_GITURL}"
echo "SPIRV_TOOLS_REVISION=${SPIRV_TOOLS_REVISION}"
echo "SPIRV_HEADERS_GITURL=${SPIRV_HEADERS_GITURL}"
echo "SPIRV_HEADERS_REVISION=${SPIRV_HEADERS_REVISION}"

=======

echo "GLSLANG_GITURL=${GLSLANG_GITURL}"
echo "GLSLANG_REVISION=${GLSLANG_REVISION}"
echo "SPIRV_TOOLS_GITURL=${SPIRV_TOOLS_GITURL}"
echo "SPIRV_TOOLS_REVISION=${SPIRV_TOOLS_REVISION}"
echo "SPIRV_HEADERS_GITURL=${SPIRV_HEADERS_GITURL}"
echo "SPIRV_HEADERS_REVISION=${SPIRV_HEADERS_REVISION}"

>>>>>>> c24de1a9
BUILDDIR=${CURRENT_DIR}
BASEDIR="$BUILDDIR/external"

function create_glslang () {
   rm -rf "${BASEDIR}"/glslang
   echo "Creating local glslang repository (${BASEDIR}/glslang)."
   mkdir -p "${BASEDIR}"/glslang
   cd "${BASEDIR}"/glslang
   git clone ${GLSLANG_GITURL} .
   git checkout ${GLSLANG_REVISION}
}

function update_glslang () {
   echo "Updating ${BASEDIR}/glslang"
   cd "${BASEDIR}"/glslang
   git fetch --all
   git checkout --force ${GLSLANG_REVISION}
}

function create_spirv-tools () {
   rm -rf "${BASEDIR}"/spirv-tools
   echo "Creating local spirv-tools repository (${BASEDIR}/spirv-tools)."
   mkdir -p "${BASEDIR}"/spirv-tools
   cd "${BASEDIR}"/spirv-tools
   git clone ${SPIRV_TOOLS_GITURL} .
   git checkout ${SPIRV_TOOLS_REVISION}
   mkdir -p "${BASEDIR}"/spirv-tools/external/spirv-headers
   cd "${BASEDIR}"/spirv-tools/external/spirv-headers
   git clone ${SPIRV_HEADERS_GITURL} .
   git checkout ${SPIRV_HEADERS_REVISION}
}

function update_spirv-tools () {
   echo "Updating ${BASEDIR}/spirv-tools"
   cd "${BASEDIR}"/spirv-tools
   git fetch --all
   git checkout ${SPIRV_TOOLS_REVISION}
   if [ ! -d "${BASEDIR}/spirv-tools/external/spirv-headers" -o ! -d "${BASEDIR}/spirv-tools/external/spirv-headers/.git" ]; then
      mkdir -p "${BASEDIR}"/spirv-tools/external/spirv-headers
      cd "${BASEDIR}"/spirv-tools/external/spirv-headers
      git clone ${SPIRV_HEADERS_GITURL} .
   else
      cd "${BASEDIR}"/spirv-tools/external/spirv-headers
      git fetch --all
   fi
   git checkout ${SPIRV_HEADERS_REVISION}
}

function build_glslang () {
   echo "Building ${BASEDIR}/glslang"
   cd "${BASEDIR}"/glslang
   mkdir -p build
   cd build
<<<<<<< HEAD
   cmake -D CMAKE_BUILD_TYPE=Release ..
=======
   cmake -D CMAKE_BUILD_TYPE=Release -DCMAKE_INSTALL_PREFIX=install ..
>>>>>>> c24de1a9
   make -j $CORE_COUNT
   make install
}

function build_spirv-tools () {
   echo "Building ${BASEDIR}/spirv-tools"
   cd "${BASEDIR}"/spirv-tools
   mkdir -p build
   cd build
<<<<<<< HEAD
   cmake -D CMAKE_BUILD_TYPE=Release ..
=======
   cmake -D CMAKE_BUILD_TYPE=Release -DCMAKE_INSTALL_PREFIX=install ..
>>>>>>> c24de1a9
   make -j $CORE_COUNT
}

# If any options are provided, just compile those tools
# If no options are provided, build everything
INCLUDE_GLSLANG=false
INCLUDE_SPIRV_TOOLS=false

if [ "$#" == 0 ]; then
  echo "Building glslang, spirv-tools"
  INCLUDE_GLSLANG=true
  INCLUDE_SPIRV_TOOLS=true
else
  # Parse options
  while [[ $# > 0 ]]
  do
    option="$1"

    case $option in
        # options to specify build of glslang components
        -g|--glslang)
        INCLUDE_GLSLANG=true
        echo "Building glslang ($option)"
        ;;
        # options to specify build of spirv-tools components
        -s|--spirv-tools)
        INCLUDE_SPIRV_TOOLS=true
        echo "Building spirv-tools ($option)"
        ;;
        *)
        echo "Unrecognized option: $option"
        echo "Try the following:"
        echo " -g | --glslang      # enable glslang"
        echo " -s | --spirv-tools  # enable spirv-tools"
        exit 1
        ;;
    esac
    shift
  done
fi

if [ ${INCLUDE_GLSLANG} == "true" ]; then
  if [ ! -d "${BASEDIR}/glslang" -o ! -d "${BASEDIR}/glslang/.git" -o -d "${BASEDIR}/glslang/.svn" ]; then
     create_glslang
  fi
  update_glslang
  build_glslang
fi


if [ ${INCLUDE_SPIRV_TOOLS} == "true" ]; then
    if [ ! -d "${BASEDIR}/spirv-tools" -o ! -d "${BASEDIR}/spirv-tools/.git" ]; then
       create_spirv-tools
    fi
    update_spirv-tools
    build_spirv-tools
fi<|MERGE_RESOLUTION|>--- conflicted
+++ resolved
@@ -20,7 +20,6 @@
 SPIRV_TOOLS_REVISION=$(cat "${REVISION_DIR}/spirv-tools_revision")
 SPIRV_HEADERS_GITURL=$(cat "${REVISION_DIR}/spirv-headers_giturl")
 SPIRV_HEADERS_REVISION=$(cat "${REVISION_DIR}/spirv-headers_revision")
-<<<<<<< HEAD
 
 echo "GLSLANG_GITURL=${GLSLANG_GITURL}"
 echo "GLSLANG_REVISION=${GLSLANG_REVISION}"
@@ -29,16 +28,6 @@
 echo "SPIRV_HEADERS_GITURL=${SPIRV_HEADERS_GITURL}"
 echo "SPIRV_HEADERS_REVISION=${SPIRV_HEADERS_REVISION}"
 
-=======
-
-echo "GLSLANG_GITURL=${GLSLANG_GITURL}"
-echo "GLSLANG_REVISION=${GLSLANG_REVISION}"
-echo "SPIRV_TOOLS_GITURL=${SPIRV_TOOLS_GITURL}"
-echo "SPIRV_TOOLS_REVISION=${SPIRV_TOOLS_REVISION}"
-echo "SPIRV_HEADERS_GITURL=${SPIRV_HEADERS_GITURL}"
-echo "SPIRV_HEADERS_REVISION=${SPIRV_HEADERS_REVISION}"
-
->>>>>>> c24de1a9
 BUILDDIR=${CURRENT_DIR}
 BASEDIR="$BUILDDIR/external"
 
@@ -92,11 +81,7 @@
    cd "${BASEDIR}"/glslang
    mkdir -p build
    cd build
-<<<<<<< HEAD
-   cmake -D CMAKE_BUILD_TYPE=Release ..
-=======
    cmake -D CMAKE_BUILD_TYPE=Release -DCMAKE_INSTALL_PREFIX=install ..
->>>>>>> c24de1a9
    make -j $CORE_COUNT
    make install
 }
@@ -106,11 +91,7 @@
    cd "${BASEDIR}"/spirv-tools
    mkdir -p build
    cd build
-<<<<<<< HEAD
-   cmake -D CMAKE_BUILD_TYPE=Release ..
-=======
    cmake -D CMAKE_BUILD_TYPE=Release -DCMAKE_INSTALL_PREFIX=install ..
->>>>>>> c24de1a9
    make -j $CORE_COUNT
 }
 
