--- conflicted
+++ resolved
@@ -516,8 +516,6 @@
           <td style="font-size:16px;text-align:center;">Use push constants in a simple shader, validate the correct value was read.</td>
           <td style="font-size:16px;text-align:center;">vkCmdPushConstants</td>
           <td style="font-size:16px;text-align:center;">1.0</td>
-<<<<<<< HEAD
-=======
           <td style="font-size:16px;text-align:center;">Vulkan-Extended</td>
         </tr>
         <tr>
@@ -530,7 +528,6 @@
           <td style="font-size:16px;text-align:center;">Use VK_KHR_push_descriptor extension to draw textured cube</td>
           <td style="font-size:16px;text-align:center;">vkCmdPushDescriptorSetKHR</td>
           <td style="font-size:16px;text-align:center;">1.0</td>
->>>>>>> c24de1a9
           <td style="font-size:16px;text-align:center;">Vulkan-Extended</td>
         </tr>
         <tr>
