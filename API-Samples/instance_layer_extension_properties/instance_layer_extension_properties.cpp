--- conflicted
+++ resolved
@@ -100,18 +100,6 @@
     /* VULKAN_KEY_END */
 
     std::cout << "Instance Layers:" << std::endl;
-<<<<<<< HEAD
-    for (std::vector<layer_properties>::iterator it = instance_layer_properties.begin(); it != instance_layer_properties.end();
-         it++) {
-        layer_properties *props = &(*it);
-        std::cout << props->properties.layerName << std::endl;
-        if (props->extensions.size() > 0) {
-            for (uint32_t j = 0; j < props->extensions.size(); j++) {
-                if (j > 0) {
-                    std::cout << ", ";
-                }
-                std::cout << props->extensions[j].extensionName << " Version " << props->extensions[j].specVersion;
-=======
     if (instance_layer_count == 0) {
         std::cout << "Set the environment variable VK_LAYER_PATH to point to the location of your layers" << std::endl;
     } else {
@@ -128,14 +116,9 @@
                 }
             } else {
                 std::cout << "Layer Extensions: None";
->>>>>>> c24de1a9
             }
             std::cout << std::endl << std::endl;
         }
-<<<<<<< HEAD
-        std::cout << std::endl << std::endl;
-=======
->>>>>>> c24de1a9
     }
     std::cout << std::endl;
 
