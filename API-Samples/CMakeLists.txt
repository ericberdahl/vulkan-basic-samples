cmake_minimum_required(VERSION 2.8.11)

<<<<<<< HEAD
=======
# If ANDROID is ON, turn on cross-compiling for it
if(ANDROID)
    set(CMAKE_SYSTEM_NAME "Android")
    set(CMAKE_SYSTEM_VERSION "7")
endif()

>>>>>>> c24de1a9
if(CMAKE_SYSTEM_NAME STREQUAL "Windows")
    add_definitions(-DVK_USE_PLATFORM_WIN32_KHR -DWIN32_LEAN_AND_MEAN)
    set(DisplayServer Win32)
elseif(CMAKE_SYSTEM_NAME STREQUAL "Android")
    add_definitions(-DVK_USE_PLATFORM_ANDROID_KHR)
elseif(CMAKE_SYSTEM_NAME STREQUAL "Linux")
    if (BUILD_WSI_XCB_SUPPORT)
        add_definitions(-DVK_USE_PLATFORM_XCB_KHR)
    endif()

    if (BUILD_WSI_XLIB_SUPPORT)
        add_definitions(-DVK_USE_PLATFORM_XLIB_KHR)
    endif()

    if (BUILD_WSI_WAYLAND_SUPPORT)
        add_definitions(-DVK_USE_PLATFORM_WAYLAND_KHR)
    endif()

    if (BUILD_WSI_MIR_SUPPORT)
        add_definitions(-DVK_USE_PLATFORM_MIR_KHR)
        include_directories(${MIR_INCLUDE_DIR})
    endif()
else()
    message(FATAL_ERROR "Unsupported Platform!")
endif()

set(SAMPLES_DATA_DIR ${SAMPLES_DATA_DIR} "${CMAKE_SOURCE_DIR}/API-Samples/data")
set(SHADER_FILES ${SHADER_FILES} "")
include_directories( ${SAMPLES_DATA_DIR} ${GLSLANG_SPIRV_INCLUDE_DIR} ${GLMINC_PREFIX})

# Additional includes for spirv-tools
include_directories(${SPIRV_TOOLS_INCLUDE_DIR})

# function to build a single-source-file sample that uses glsl shaders;
#   - assumes SAMPLE_GLSL_VERT_SHADERS and SAMPLE_GLSL_FRAG_SHADERS is set to
#     the list of shader files of that type, with .vert and .frag omitted
#   - uses glslangValidator to convert glsl to spirv
function(sampleExtGLSLShaders SNAME)
    set(SAMPLE_NAME ${SNAME})
    set(SHADER_DIR ${SAMPLES_DATA_DIR}/${VULKAN_VERSION})
    foreach(SFILE ${SAMPLE_GLSL_VERT_SHADERS})
        add_custom_command(OUTPUT ${SHADER_DIR}/${SFILE}-vert.spv
            COMMAND ${GLSLANG_VALIDATOR} -s -V ${SHADER_DIR}/${SFILE}.vert
            COMMAND ${MOVE_CMD} vert.spv ${SHADER_DIR}/${SFILE}-vert.spv
            DEPENDS ${SHADER_DIR}/${SFILE}.vert ${GLSLANG_VALIDATOR}
        )
        set(SHADER_FILES ${SHADER_FILES} ${SHADER_DIR}/${SFILE}-vert.spv)
    endforeach(SFILE)
    foreach(SFILE ${SAMPLE_GLSL_FRAG_SHADERS})
        add_custom_command(OUTPUT ${SHADER_DIR}/${SFILE}-frag.spv
            COMMAND ${GLSLANG_VALIDATOR} -s -V ${SHADER_DIR}/${SFILE}.frag
            COMMAND ${MOVE_CMD} frag.spv ${SHADER_DIR}/${SFILE}-frag.spv
            DEPENDS ${SHADER_DIR}/${SFILE}.frag ${GLSLANG_VALIDATOR}
        )
        set(SHADER_FILES ${SHADER_FILES} ${SHADER_DIR}/${SFILE}-frag.spv)
    endforeach(SFILE)
    add_executable(${SAMPLE_NAME} ${SAMPLE_NAME}/${SAMPLE_NAME}.cpp ${SHADER_FILES})
    target_link_libraries(${SAMPLE_NAME} ${VULKAN_LOADER} ${UTILS_NAME} ${GLSLANG_LIBRARIES} ${PTHREAD})
endfunction(sampleExtGLSLShaders)

# function to build a single-source-file sample that uses spirv shaders
#   - assumes SAMPLE_SPIRV_SHADERS is set to list to list of spirv shsders
#     used by the sample, with the .spv omitted
function(sampleExtSPIRVShaders SNAME)
    set(SAMPLE_NAME ${SNAME})
    set(SHADER_DIR ${SAMPLES_DATA_DIR}/${VULKAN_VERSION})
    foreach(SFILE ${SAMPLE_SPIRV_SHADERS})
        set(SHADER_FILES ${SHADER_FILES} ${SHADER_DIR}/${SFILE}.spv)
    endforeach(SFILE)
    add_executable(${SAMPLE_NAME} ${SAMPLE_NAME}/${SAMPLE_NAME}.cpp ${SHADER_FILES})
    target_link_libraries(${SAMPLE_NAME} ${VULKAN_LOADER} ${UTILS_NAME} ${GLSLANG_LIBRARIES} ${PTHREAD})
endfunction(sampleExtSPIRVShaders)

# function to build a simple single-source-file sample
#   - assumes S_TARGETS set to list of build targets
function(sampleWithSingleFile)
    foreach(TARG ${S_TARGETS})
        set(SAMPLE_NAME ${TARG})
        if(ANDROID)
            # Generate AndroidStudio project files.
            MESSAGE("Generating AndroidStudio project:" ${SAMPLE_NAME})
            # Replace "-" to "_", which is invalid in a package name.
            STRING(REPLACE "-" "_" PACKAGE_NAME ${SAMPLE_NAME})
            STRING(REGEX MATCH "^[0-9]" LEADING_DIGIT "${PACKAGE_NAME}")
            if(NOT LEADING_DIGIT STREQUAL "")
                set(PACKAGE_NAME "T${PACKAGE_NAME}")
            endif()
<<<<<<< HEAD
            set (PACKAGE_NAME org.khronos.vulkan.samples.${PACKAGE_NAME})
=======
            set (PACKAGE_NAME vulkan.samples.${PACKAGE_NAME})
>>>>>>> c24de1a9
            set (SAMPLE_DESCRIPTION "Vulkan sample: ${SAMPLE_NAME}")
            file(COPY ./android/project_template/ DESTINATION ./android/${SAMPLE_NAME}/)

            # Clear flags.
            set (OTHER_FLAGS "")
            set (ASSET_DIR "")
            set (EXTRA_PERMISSIONS "")
            set (SHADERC_LINKAGE "")
            set (VALIDATIONLAYER_PACKING "")

            # Add extra setting for some samples.
            # shaderc usage.
            set (SHADERC_LINKAGE "library \"shaderc\"         linkage \"static\"")

            # Include resource files.
            set (SAMPLE_WITH_RESOURCES
             draw_textured_cube init_texture immutable_sampler memory_barriers multiple_sets pipeline_cache
             pipeline_derivative secondary_command_buffer separate_image_sampler spirv_assembly
             spirv_specialization template)
            if (";${SAMPLE_WITH_RESOURCES};" MATCHES ";${SAMPLE_NAME};")
                set (ASSET_DIR "sourceSets.main.assets.srcDirs '../../data'")
            endif()

            # Add external storage access permission.
            set (SAMPLE_WITH_EXTERNALSTORAGEACCESS pipeline_cache)
            if (";${SAMPLE_WITH_EXTERNALSTORAGEACCESS};" MATCHES ";${SAMPLE_NAME};")
                set (EXTRA_PERMISSIONS "<uses-permission android:name=\"android.permission.WRITE_EXTERNAL_STORAGE\"/>")
            endif()

            # Add validation layer settings.
            set (SAMPLE_WITH_TOOLS create_debug_report_callback enable_validation_with_callback)
            if (";${SAMPLE_WITH_TOOLS};" MATCHES ";${SAMPLE_NAME};")
                set (VALIDATIONLAYER_PACKING "sourceSets.main.jniLibs.srcDirs file(ndkDir).absolutePath +\n\t\t\t\t'/sources/third_party/vulkan/src/build-android/jniLibs'")
            endif()

            # Cook template files.
            set (TEMPLATE_FILES
                android/${SAMPLE_NAME}/src/main/res/values/strings.xml
                android/${SAMPLE_NAME}/src/main/AndroidManifest.xml
                android/${SAMPLE_NAME}/build.gradle
                android/${SAMPLE_NAME}/README.md
            )
            foreach(TEMPLATE_FILE ${TEMPLATE_FILES})
                configure_file(${TEMPLATE_FILE} ${TEMPLATE_FILE} @ONLY)
            endforeach(TEMPLATE_FILE)
            SET(SETTINGS_GRADLE "${SETTINGS_GRADLE}include ':${SAMPLE_NAME}'\n")
        elseif(UNIX)
            add_executable(${SAMPLE_NAME} ${SAMPLE_NAME}/${SAMPLE_NAME}.cpp)
            target_link_libraries(${SAMPLE_NAME} ${UTILS_NAME} ${GLSLANG_LIBRARIES} ${XCB_LIBRARIES} ${VULKAN_LOADER} ${PTHREAD} ${SPIRV_TOOLS_LIBRARIES})
        else()
            add_executable(${SAMPLE_NAME} WIN32 ${SAMPLE_NAME}/${SAMPLE_NAME}.cpp)
            target_link_libraries(${SAMPLE_NAME} ${UTILS_NAME} ${GLSLANG_LIBRARIES} ${VULKAN_LOADER} ${WINLIBS} ${SPIRV_TOOLS_LIBRARIES})
        endif()
    endforeach(TARG)

    if(ANDROID)
        #generate Settings.gradle
        configure_file(android/settings.gradle.in android/settings.gradle @ONLY)
    endif()
endfunction(sampleWithSingleFile)

# function to build a simple single-source-file sample
#   - assumes that code is standalone and doesn't depend on utilitites
#   - assumes S_TARGETS set to list of build targets
function(sampleInlineGLSLShaders)
    foreach(TARG ${S_TARGETS})
        set(SAMPLE_NAME ${TARG})
        if(UNIX)
            add_executable(${SAMPLE_NAME} ${SAMPLE_NAME}/${SAMPLE_NAME}.cpp)
            target_link_libraries(${SAMPLE_NAME} ${GLSLANG_LIBRARIES} ${XCB_LIBRARIES} ${VULKAN_LOADER} ${PTHREAD})
        else()
            add_executable(${SAMPLE_NAME} WIN32 ${SAMPLE_NAME}/${SAMPLE_NAME}.cpp)
            target_link_libraries(${SAMPLE_NAME} ${GLSLANG_LIBRARIES} ${VULKAN_LOADER} ${WINLIBS})
        endif()
    endforeach(TARG)
endfunction(sampleInlineGLSLShaders)

if(WIN32)
    set (MOVE_CMD "move")
    set (VULKAN_LOADER_NAME "${API_LOWERCASE}-${MAJOR}")
else()
    set (MOVE_CMD "mv")
    set (PTHREAD "pthread")
    set (VULKAN_LOADER_NAME "${API_LOWERCASE}")
endif()

if(EXISTS "${CMAKE_SOURCE_DIR}/layers")
    set (VULKAN_LOADER ${VULKAN_LOADER_NAME})
else()
    find_library(VULKAN_LOADER NAMES ${VULKAN_LOADER_NAME}
    HINTS "${CMAKE_SOURCE_DIR}/../${LIBSOURCE_DIR}" "${CMAKE_SOURCE_DIR}/../x86_64/lib" )
endif()

set (LIBGLM_INCLUDE_DIR ${CMAKE_SOURCE_DIR}/libs)

if(NOT WIN32 AND NOT ANDROID)
    if(SDK_INCLUDE_PATH)
        include_directories(
            ${XCB_INCLUDE_DIRS}
            ${SDK_INCLUDE_PATH}
        )
    else()
        include_directories(
            ${XCB_INCLUDE_DIRS}
        )
    endif()
    link_libraries(${XCB_LIBRARIES} ${VULKAN_LOADER} m )
endif()
if(WIN32)
    set (CMAKE_C_FLAGS "${CMAKE_C_FLAGS} -D_CRT_SECURE_NO_WARNINGS -D_USE_MATH_DEFINES")
    set (CMAKE_CXX_FLAGS "${CMAKE_CXX_FLAGS} -D_CRT_SECURE_NO_WARNINGS -D_USE_MATH_DEFINES")

    # If MSVC, disable some signed/unsigned mismatch warnings.
    if (MSVC)
        set(CMAKE_C_FLAGS "${CMAKE_C_FLAGS} /wd4267")
        set(CMAKE_CXX_FLAGS "${CMAKE_CXX_FLAGS} /wd4267")
    endif()

else()
    set (CMAKE_C_FLAGS "${CMAKE_C_FLAGS}")
    set (CMAKE_CXX_FLAGS "${CMAKE_CXX_FLAGS} -Wno-sign-compare")
endif()

if (NOT WIN32)
    # extra setup for out-of-tree builds
    if (NOT (CMAKE_CURRENT_SOURCE_DIR STREQUAL CMAKE_CURRENT_BINARY_DIR))
        add_custom_target(samples-binary-dir-symlinks ALL
            COMMAND ln -sf ${CMAKE_CURRENT_SOURCE_DIR}/run_all_samples.sh
            COMMAND ln -sf ${CMAKE_CURRENT_SOURCE_DIR}/get-short-descripts.sh
            VERBATIM
            )
    endif()
else()
    if (NOT (CMAKE_CURRENT_SOURCE_DIR STREQUAL CMAKE_CURRENT_BINARY_DIR))
        FILE(TO_NATIVE_PATH ${CMAKE_CURRENT_SOURCE_DIR}/lunarg.ppm LUNARG)
        FILE(TO_NATIVE_PATH ${CMAKE_CURRENT_SOURCE_DIR}/run_all_samples.ps1 RUN_ALL)
        add_custom_target(samples-binary-dir-symlinks ALL
            COMMAND ${CMAKE_COMMAND} -E copy_if_different ${RUN_ALL} run_all_samples.ps1
            VERBATIM
            )
    endif()
endif()


#
# START BUILDING SAMPLES HERE
#

# Generate Android project.
option(ANDROID OFF)

# simple one file sample targets, no additional files
set (S_TARGETS
    01-init_instance 02-enumerate_devices 03-init_device 04-init_command_buffer
    05-init_swapchain 06-init_depth_buffer 07-init_uniform_buffer
    08-init_pipeline_layout 09-init_descriptor_set 10-init_render_pass
    11-init_shaders 12-init_frame_buffers 13-init_vertex_buffer 14-init_pipeline 15-draw_cube
    enumerate_devices_adv init_texture multithreaded_command_buffers
    draw_textured_cube dynamic_uniform texel_buffer events
    instance_layer_properties instance_extension_properties
    instance_layer_extension_properties create_debug_report_callback
    enable_validation_with_callback multiple_sets
    copy_blit_image template separate_image_sampler input_attachment
<<<<<<< HEAD
    occlusion_query pipeline_cache pipeline_derivative
=======
    occlusion_query pipeline_cache pipeline_derivative push_descriptors
>>>>>>> c24de1a9
    immutable_sampler push_constants draw_subpasses secondary_command_buffer
    spirv_assembly spirv_specialization memory_barriers)
sampleWithSingleFile()

if (NOT ANDROID)
    add_subdirectory(utils)
endif()

# targets that use spv shaders

# usespirvshader
# set(SAMPLE_SPIRV_SHADERS spirvshader-vert spirvshader-frag)
# sampleExtSPIRVShaders()

# targets that require glsl to spv shader conversion

# useglslshader
# set(SAMPLE_GLSL_FRAG_SHADERS glslshader)
# set(SAMPLE_GLSL_VERT_SHADERS glslshader)
# sampleExtGLSLShaders()<|MERGE_RESOLUTION|>--- conflicted
+++ resolved
@@ -1,14 +1,11 @@
 cmake_minimum_required(VERSION 2.8.11)
 
-<<<<<<< HEAD
-=======
 # If ANDROID is ON, turn on cross-compiling for it
 if(ANDROID)
     set(CMAKE_SYSTEM_NAME "Android")
     set(CMAKE_SYSTEM_VERSION "7")
 endif()
 
->>>>>>> c24de1a9
 if(CMAKE_SYSTEM_NAME STREQUAL "Windows")
     add_definitions(-DVK_USE_PLATFORM_WIN32_KHR -DWIN32_LEAN_AND_MEAN)
     set(DisplayServer Win32)
@@ -96,11 +93,7 @@
             if(NOT LEADING_DIGIT STREQUAL "")
                 set(PACKAGE_NAME "T${PACKAGE_NAME}")
             endif()
-<<<<<<< HEAD
-            set (PACKAGE_NAME org.khronos.vulkan.samples.${PACKAGE_NAME})
-=======
             set (PACKAGE_NAME vulkan.samples.${PACKAGE_NAME})
->>>>>>> c24de1a9
             set (SAMPLE_DESCRIPTION "Vulkan sample: ${SAMPLE_NAME}")
             file(COPY ./android/project_template/ DESTINATION ./android/${SAMPLE_NAME}/)
 
@@ -264,11 +257,7 @@
     instance_layer_extension_properties create_debug_report_callback
     enable_validation_with_callback multiple_sets
     copy_blit_image template separate_image_sampler input_attachment
-<<<<<<< HEAD
-    occlusion_query pipeline_cache pipeline_derivative
-=======
     occlusion_query pipeline_cache pipeline_derivative push_descriptors
->>>>>>> c24de1a9
     immutable_sampler push_constants draw_subpasses secondary_command_buffer
     spirv_assembly spirv_specialization memory_barriers)
 sampleWithSingleFile()
