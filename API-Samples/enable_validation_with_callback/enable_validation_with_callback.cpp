--- conflicted
+++ resolved
@@ -76,17 +76,10 @@
         info.instance_layer_names.push_back("VK_LAYER_LUNARG_parameter_validation");
         info.instance_layer_names.push_back("VK_LAYER_LUNARG_object_tracker");
         info.instance_layer_names.push_back("VK_LAYER_LUNARG_core_validation");
-<<<<<<< HEAD
-        info.instance_layer_names.push_back("VK_LAYER_LUNARG_swapchain");
-        info.instance_layer_names.push_back("VK_LAYER_GOOGLE_unique_objects");
-
-        if (!demo_check_layers(info.instance_layer_properties, info.instance_layer_names)) {
-=======
         info.instance_layer_names.push_back("VK_LAYER_GOOGLE_unique_objects");
 
         if (!demo_check_layers(info.instance_layer_properties, info.instance_layer_names)) {
             std::cout << "Set the environment variable VK_LAYER_PATH to point to the location of your layers" << std::endl;
->>>>>>> c24de1a9
             exit(1);
         }
     }
