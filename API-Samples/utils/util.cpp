/*
 * Vulkan Samples
 *
 * Copyright (C) 2015-2016 Valve Corporation
 * Copyright (C) 2015-2016 LunarG, Inc.
 * Copyright (C) 2015-2016 Google, Inc.
 *
 * Licensed under the Apache License, Version 2.0 (the "License");
 * you may not use this file except in compliance with the License.
 * You may obtain a copy of the License at
 *
 *     http://www.apache.org/licenses/LICENSE-2.0
 *
 * Unless required by applicable law or agreed to in writing, software
 * distributed under the License is distributed on an "AS IS" BASIS,
 * WITHOUT WARRANTIES OR CONDITIONS OF ANY KIND, either express or implied.
 * See the License for the specific language governing permissions and
 * limitations under the License.
 */

/*
VULKAN_SAMPLE_DESCRIPTION
samples utility functions
*/

#include <stdio.h>
#include <assert.h>
#include <cstdlib>
#include <iomanip>
#include <fstream>
#include <iostream>
#include "util.hpp"

#ifdef __ANDROID__
// Android specific include files.
#include <unordered_map>

// Header files.
#include <android_native_app_glue.h>
#include "shaderc/shaderc.hpp"
// Static variable that keeps ANativeWindow and asset manager instances.
static android_app *Android_application = nullptr;
#elif (defined(VK_USE_PLATFORM_IOS_MVK) || defined(VK_USE_PLATFORM_MACOS_MVK))
#	include <MoltenGLSLToSPIRVConverter/GLSLToSPIRVConverter.h>
#else
#	include "SPIRV/GlslangToSpv.h"
#endif

// For timestamp code (get_milliseconds)
#ifdef WIN32
#include <Windows.h>
#else
#include <sys/time.h>
#endif

using namespace std;

#if !(defined(__ANDROID__) || defined(VK_USE_PLATFORM_IOS_MVK) || defined(VK_USE_PLATFORM_MACOS_MVK))
// Android, iOS, and macOS: main() implemented externally to allow access to Objective-C components
int main(int argc, char **argv) { return sample_main(argc, argv); }
#endif

void extract_version(uint32_t version, uint32_t &major, uint32_t &minor, uint32_t &patch) {
    major = version >> 22;
    minor = (version >> 12) & 0x3ff;
    patch = version & 0xfff;
}

string get_file_name(const string &s) {
    char sep = '/';

#ifdef _WIN32
    sep = '\\';
#endif

    // cout << "in get_file_name\n";
    size_t i = s.rfind(sep, s.length());
    if (i != string::npos) {
        return (s.substr(i + 1, s.length() - i));
    }

    return ("");
}

#if !(defined(VK_USE_PLATFORM_IOS_MVK) || defined(VK_USE_PLATFORM_MACOS_MVK))
// iOS & macOS: get_base_data_dir() implemented externally to allow access to Objective-C components
std::string get_base_data_dir() {
#ifdef __ANDROID__
    return "";
#else
    return std::string(VULKAN_SAMPLES_BASE_DIR) + "/API-Samples/data/";
#endif
}
#endif

std::string get_data_dir(std::string filename) {
    std::string basedir = get_base_data_dir();
    // get the base filename
    std::string fname = get_file_name(filename);

    // get the prefix of the base filename, i.e. the part before the dash
    stringstream stream(fname);
    std::string prefix;
    getline(stream, prefix, '-');
    std::string ddir = basedir + prefix;
    return ddir;
}

bool memory_type_from_properties(struct sample_info &info, uint32_t typeBits, VkFlags requirements_mask, uint32_t *typeIndex) {
    // Search memtypes to find first index with those properties
    for (uint32_t i = 0; i < info.memory_properties.memoryTypeCount; i++) {
        if ((typeBits & 1) == 1) {
            // Type is available, does it match user properties?
            if ((info.memory_properties.memoryTypes[i].propertyFlags & requirements_mask) == requirements_mask) {
                *typeIndex = i;
                return true;
            }
        }
        typeBits >>= 1;
    }
    // No memory types matched, return failure
    return false;
}

void set_image_layout(struct sample_info &info, VkImage image, VkImageAspectFlags aspectMask, VkImageLayout old_image_layout,
                      VkImageLayout new_image_layout, VkPipelineStageFlags src_stages, VkPipelineStageFlags dest_stages) {
    /* DEPENDS on info.cmd and info.queue initialized */

    assert(info.cmd != VK_NULL_HANDLE);
    assert(info.graphics_queue != VK_NULL_HANDLE);

    VkImageMemoryBarrier image_memory_barrier = {};
    image_memory_barrier.sType = VK_STRUCTURE_TYPE_IMAGE_MEMORY_BARRIER;
    image_memory_barrier.pNext = NULL;
    image_memory_barrier.srcAccessMask = 0;
    image_memory_barrier.dstAccessMask = 0;
    image_memory_barrier.oldLayout = old_image_layout;
    image_memory_barrier.newLayout = new_image_layout;
    image_memory_barrier.srcQueueFamilyIndex = VK_QUEUE_FAMILY_IGNORED;
    image_memory_barrier.dstQueueFamilyIndex = VK_QUEUE_FAMILY_IGNORED;
    image_memory_barrier.image = image;
    image_memory_barrier.subresourceRange.aspectMask = aspectMask;
    image_memory_barrier.subresourceRange.baseMipLevel = 0;
    image_memory_barrier.subresourceRange.levelCount = 1;
    image_memory_barrier.subresourceRange.baseArrayLayer = 0;
    image_memory_barrier.subresourceRange.layerCount = 1;

    switch (old_image_layout) {
        case VK_IMAGE_LAYOUT_COLOR_ATTACHMENT_OPTIMAL:
            image_memory_barrier.srcAccessMask = VK_ACCESS_COLOR_ATTACHMENT_WRITE_BIT;
            break;

        case VK_IMAGE_LAYOUT_TRANSFER_DST_OPTIMAL:
            image_memory_barrier.srcAccessMask = VK_ACCESS_TRANSFER_WRITE_BIT;
            break;

        case VK_IMAGE_LAYOUT_PREINITIALIZED:
            image_memory_barrier.srcAccessMask = VK_ACCESS_HOST_WRITE_BIT;
            break;

        default:
            break;
    }

    switch (new_image_layout) {
        case VK_IMAGE_LAYOUT_TRANSFER_DST_OPTIMAL:
            image_memory_barrier.dstAccessMask = VK_ACCESS_TRANSFER_WRITE_BIT;
            break;

        case VK_IMAGE_LAYOUT_TRANSFER_SRC_OPTIMAL:
            image_memory_barrier.dstAccessMask = VK_ACCESS_TRANSFER_READ_BIT;
            break;

        case VK_IMAGE_LAYOUT_SHADER_READ_ONLY_OPTIMAL:
            image_memory_barrier.dstAccessMask = VK_ACCESS_SHADER_READ_BIT;
            break;

        case VK_IMAGE_LAYOUT_COLOR_ATTACHMENT_OPTIMAL:
            image_memory_barrier.dstAccessMask = VK_ACCESS_COLOR_ATTACHMENT_WRITE_BIT;
            break;

        case VK_IMAGE_LAYOUT_DEPTH_STENCIL_ATTACHMENT_OPTIMAL:
            image_memory_barrier.dstAccessMask = VK_ACCESS_DEPTH_STENCIL_ATTACHMENT_WRITE_BIT;
            break;

        default:
            break;
    }

    vkCmdPipelineBarrier(info.cmd, src_stages, dest_stages, 0, 0, NULL, 0, NULL, 1, &image_memory_barrier);
}

bool read_ppm(char const *const filename, int &width, int &height, uint64_t rowPitch, unsigned char *dataPtr) {
    // PPM format expected from http://netpbm.sourceforge.net/doc/ppm.html
    //  1. magic number
    //  2. whitespace
    //  3. width
    //  4. whitespace
    //  5. height
    //  6. whitespace
    //  7. max color value
    //  8. whitespace
    //  7. data

    // Comments are not supported, but are detected and we kick out
    // Only 8 bits per channel is supported
    // If dataPtr is nullptr, only width and height are returned

    // Read in values from the PPM file as characters to check for comments
    char magicStr[3] = {}, heightStr[6] = {}, widthStr[6] = {}, formatStr[6] = {};

#ifndef __ANDROID__
    FILE *fPtr = fopen(filename, "rb");
#else
    FILE *fPtr = AndroidFopen(filename, "rb");
#endif
    if (!fPtr) {
        printf("Bad filename in read_ppm: %s\n", filename);
        return false;
    }

    // Read the four values from file, accounting with any and all whitepace
    fscanf(fPtr, "%s %s %s %s ", magicStr, widthStr, heightStr, formatStr);

    // Kick out if comments present
    if (magicStr[0] == '#' || widthStr[0] == '#' || heightStr[0] == '#' || formatStr[0] == '#') {
        printf("Unhandled comment in PPM file\n");
        return false;
    }

    // Only one magic value is valid
    if (strncmp(magicStr, "P6", sizeof(magicStr))) {
        printf("Unhandled PPM magic number: %s\n", magicStr);
        return false;
    }

    width = atoi(widthStr);
    height = atoi(heightStr);

    // Ensure we got something sane for width/height
    static const int saneDimension = 32768;  //??
    if (width <= 0 || width > saneDimension) {
        printf("Width seems wrong.  Update read_ppm if not: %u\n", width);
        return false;
    }
    if (height <= 0 || height > saneDimension) {
        printf("Height seems wrong.  Update read_ppm if not: %u\n", height);
        return false;
    }

    if (dataPtr == nullptr) {
        // If no destination pointer, caller only wanted dimensions
        return true;
    }

    // Now read the data
    for (int y = 0; y < height; y++) {
        unsigned char *rowPtr = dataPtr;
        for (int x = 0; x < width; x++) {
            fread(rowPtr, 3, 1, fPtr);
            rowPtr[3] = 255; /* Alpha of 1 */
            rowPtr += 4;
        }
        dataPtr += rowPitch;
    }
    fclose(fPtr);

    return true;
}

#if (defined(VK_USE_PLATFORM_IOS_MVK) || defined(VK_USE_PLATFORM_MACOS_MVK))

void init_glslang() {}

void finalize_glslang() {}

bool GLSLtoSPV(const VkShaderStageFlagBits shader_type, const char *pshader, std::vector<unsigned int> &spirv) {

 	MLNShaderStage shaderStage;
 	switch (shader_type) {
		 		case VK_SHADER_STAGE_VERTEX_BIT:
		 			shaderStage = kMLNShaderStageVertex;
		 			break;
		 		case VK_SHADER_STAGE_TESSELLATION_CONTROL_BIT:
		 			shaderStage = kMLNShaderStageTessControl;
		 			break;
				case VK_SHADER_STAGE_TESSELLATION_EVALUATION_BIT:
		 			shaderStage = kMLNShaderStageTessEval;
		 			break;
		 		case VK_SHADER_STAGE_GEOMETRY_BIT:
		 			shaderStage = kMLNShaderStageGeometry;
		 			break;
		 		case VK_SHADER_STAGE_FRAGMENT_BIT:
		 			shaderStage = kMLNShaderStageFragment;
		 			break;
		 		case VK_SHADER_STAGE_COMPUTE_BIT:
		 			shaderStage = kMLNShaderStageCompute;
		 			break;
		 		default:
		 			shaderStage = kMLNShaderStageAuto;
		 			break;
	 	}

 	molten::GLSLToSPIRVConverter glslConverter;
 	glslConverter.setGLSL(pshader);
 	bool wasConverted = glslConverter.convert(shaderStage, false, false);
 	if (wasConverted) { spirv = glslConverter.getSPIRV(); }
 	return wasConverted;
 }

#else   // not IOS OR macOS

#ifndef __ANDROID__
void init_resources(TBuiltInResource &Resources) {
    Resources.maxLights = 32;
    Resources.maxClipPlanes = 6;
    Resources.maxTextureUnits = 32;
    Resources.maxTextureCoords = 32;
    Resources.maxVertexAttribs = 64;
    Resources.maxVertexUniformComponents = 4096;
    Resources.maxVaryingFloats = 64;
    Resources.maxVertexTextureImageUnits = 32;
    Resources.maxCombinedTextureImageUnits = 80;
    Resources.maxTextureImageUnits = 32;
    Resources.maxFragmentUniformComponents = 4096;
    Resources.maxDrawBuffers = 32;
    Resources.maxVertexUniformVectors = 128;
    Resources.maxVaryingVectors = 8;
    Resources.maxFragmentUniformVectors = 16;
    Resources.maxVertexOutputVectors = 16;
    Resources.maxFragmentInputVectors = 15;
    Resources.minProgramTexelOffset = -8;
    Resources.maxProgramTexelOffset = 7;
    Resources.maxClipDistances = 8;
    Resources.maxComputeWorkGroupCountX = 65535;
    Resources.maxComputeWorkGroupCountY = 65535;
    Resources.maxComputeWorkGroupCountZ = 65535;
    Resources.maxComputeWorkGroupSizeX = 1024;
    Resources.maxComputeWorkGroupSizeY = 1024;
    Resources.maxComputeWorkGroupSizeZ = 64;
    Resources.maxComputeUniformComponents = 1024;
    Resources.maxComputeTextureImageUnits = 16;
    Resources.maxComputeImageUniforms = 8;
    Resources.maxComputeAtomicCounters = 8;
    Resources.maxComputeAtomicCounterBuffers = 1;
    Resources.maxVaryingComponents = 60;
    Resources.maxVertexOutputComponents = 64;
    Resources.maxGeometryInputComponents = 64;
    Resources.maxGeometryOutputComponents = 128;
    Resources.maxFragmentInputComponents = 128;
    Resources.maxImageUnits = 8;
    Resources.maxCombinedImageUnitsAndFragmentOutputs = 8;
    Resources.maxCombinedShaderOutputResources = 8;
    Resources.maxImageSamples = 0;
    Resources.maxVertexImageUniforms = 0;
    Resources.maxTessControlImageUniforms = 0;
    Resources.maxTessEvaluationImageUniforms = 0;
    Resources.maxGeometryImageUniforms = 0;
    Resources.maxFragmentImageUniforms = 8;
    Resources.maxCombinedImageUniforms = 8;
    Resources.maxGeometryTextureImageUnits = 16;
    Resources.maxGeometryOutputVertices = 256;
    Resources.maxGeometryTotalOutputComponents = 1024;
    Resources.maxGeometryUniformComponents = 1024;
    Resources.maxGeometryVaryingComponents = 64;
    Resources.maxTessControlInputComponents = 128;
    Resources.maxTessControlOutputComponents = 128;
    Resources.maxTessControlTextureImageUnits = 16;
    Resources.maxTessControlUniformComponents = 1024;
    Resources.maxTessControlTotalOutputComponents = 4096;
    Resources.maxTessEvaluationInputComponents = 128;
    Resources.maxTessEvaluationOutputComponents = 128;
    Resources.maxTessEvaluationTextureImageUnits = 16;
    Resources.maxTessEvaluationUniformComponents = 1024;
    Resources.maxTessPatchComponents = 120;
    Resources.maxPatchVertices = 32;
    Resources.maxTessGenLevel = 64;
    Resources.maxViewports = 16;
    Resources.maxVertexAtomicCounters = 0;
    Resources.maxTessControlAtomicCounters = 0;
    Resources.maxTessEvaluationAtomicCounters = 0;
    Resources.maxGeometryAtomicCounters = 0;
    Resources.maxFragmentAtomicCounters = 8;
    Resources.maxCombinedAtomicCounters = 8;
    Resources.maxAtomicCounterBindings = 1;
    Resources.maxVertexAtomicCounterBuffers = 0;
    Resources.maxTessControlAtomicCounterBuffers = 0;
    Resources.maxTessEvaluationAtomicCounterBuffers = 0;
    Resources.maxGeometryAtomicCounterBuffers = 0;
    Resources.maxFragmentAtomicCounterBuffers = 1;
    Resources.maxCombinedAtomicCounterBuffers = 1;
    Resources.maxAtomicCounterBufferSize = 16384;
    Resources.maxTransformFeedbackBuffers = 4;
    Resources.maxTransformFeedbackInterleavedComponents = 64;
    Resources.maxCullDistances = 8;
    Resources.maxCombinedClipAndCullDistances = 8;
    Resources.maxSamples = 4;
    Resources.limits.nonInductiveForLoops = 1;
    Resources.limits.whileLoops = 1;
    Resources.limits.doWhileLoops = 1;
    Resources.limits.generalUniformIndexing = 1;
    Resources.limits.generalAttributeMatrixVectorIndexing = 1;
    Resources.limits.generalVaryingIndexing = 1;
    Resources.limits.generalSamplerIndexing = 1;
    Resources.limits.generalVariableIndexing = 1;
    Resources.limits.generalConstantMatrixVectorIndexing = 1;
}

EShLanguage FindLanguage(const VkShaderStageFlagBits shader_type) {
    switch (shader_type) {
        case VK_SHADER_STAGE_VERTEX_BIT:
            return EShLangVertex;

        case VK_SHADER_STAGE_TESSELLATION_CONTROL_BIT:
            return EShLangTessControl;

        case VK_SHADER_STAGE_TESSELLATION_EVALUATION_BIT:
            return EShLangTessEvaluation;

        case VK_SHADER_STAGE_GEOMETRY_BIT:
            return EShLangGeometry;

        case VK_SHADER_STAGE_FRAGMENT_BIT:
            return EShLangFragment;

        case VK_SHADER_STAGE_COMPUTE_BIT:
            return EShLangCompute;

        default:
            return EShLangVertex;
    }
}
#endif

void init_glslang() {
#ifndef __ANDROID__
    glslang::InitializeProcess();
#endif
}

void finalize_glslang() {
#ifndef __ANDROID__
    glslang::FinalizeProcess();
#endif
}

#ifdef __ANDROID__
// Android specific helper functions for shaderc.
struct shader_type_mapping {
    VkShaderStageFlagBits vkshader_type;
    shaderc_shader_kind shaderc_type;
};
static const shader_type_mapping shader_map_table[] = {
    {VK_SHADER_STAGE_VERTEX_BIT, shaderc_glsl_vertex_shader},
    {VK_SHADER_STAGE_TESSELLATION_CONTROL_BIT, shaderc_glsl_tess_control_shader},
    {VK_SHADER_STAGE_TESSELLATION_EVALUATION_BIT, shaderc_glsl_tess_evaluation_shader},
    {VK_SHADER_STAGE_GEOMETRY_BIT, shaderc_glsl_geometry_shader},
    {VK_SHADER_STAGE_FRAGMENT_BIT, shaderc_glsl_fragment_shader},
    {VK_SHADER_STAGE_COMPUTE_BIT, shaderc_glsl_compute_shader},
};
shaderc_shader_kind MapShadercType(VkShaderStageFlagBits vkShader) {
    for (auto shader : shader_map_table) {
        if (shader.vkshader_type == vkShader) {
            return shader.shaderc_type;
        }
    }
    assert(false);
    return shaderc_glsl_infer_from_source;
}
#endif

//
// Compile a given string containing GLSL into SPV for use by VK
// Return value of false means an error was encountered.
//
bool GLSLtoSPV(const VkShaderStageFlagBits shader_type, const char *pshader, std::vector<unsigned int> &spirv) {
#ifndef __ANDROID__
    EShLanguage stage = FindLanguage(shader_type);
    glslang::TShader shader(stage);
    glslang::TProgram program;
    const char *shaderStrings[1];
    TBuiltInResource Resources;
    init_resources(Resources);

    // Enable SPIR-V and Vulkan rules when parsing GLSL
    EShMessages messages = (EShMessages)(EShMsgSpvRules | EShMsgVulkanRules);

    shaderStrings[0] = pshader;
    shader.setStrings(shaderStrings, 1);

    if (!shader.parse(&Resources, 100, false, messages)) {
        puts(shader.getInfoLog());
        puts(shader.getInfoDebugLog());
        return false;  // something didn't work
    }

    program.addShader(&shader);

    //
    // Program-level processing...
    //

    if (!program.link(messages)) {
        puts(shader.getInfoLog());
        puts(shader.getInfoDebugLog());
        fflush(stdout);
        return false;
    }

    glslang::GlslangToSpv(*program.getIntermediate(stage), spirv);
#else
    // On Android, use shaderc instead.
    shaderc::Compiler compiler;
    shaderc::SpvCompilationResult module =
        compiler.CompileGlslToSpv(pshader, strlen(pshader), MapShadercType(shader_type), "shader");
    if (module.GetCompilationStatus() != shaderc_compilation_status_success) {
        LOGE("Error: Id=%d, Msg=%s", module.GetCompilationStatus(), module.GetErrorMessage().c_str());
        return false;
    }
    spirv.assign(module.cbegin(), module.cend());
#endif
    return true;
}

#endif  // IOS or macOS

void wait_seconds(int seconds) {
#ifdef WIN32
    Sleep(seconds * 1000);
#elif defined(__ANDROID__)
    sleep(seconds);
#else
    sleep(seconds);
#endif
}

timestamp_t get_milliseconds() {
#ifdef WIN32
    LARGE_INTEGER frequency;
    BOOL useQPC = QueryPerformanceFrequency(&frequency);
    if (useQPC) {
        LARGE_INTEGER now;
        QueryPerformanceCounter(&now);
        return (1000LL * now.QuadPart) / frequency.QuadPart;
    } else {
        return GetTickCount();
    }
#else
    struct timeval now;
    gettimeofday(&now, NULL);
    return (now.tv_usec / 1000) + (timestamp_t)now.tv_sec;
#endif
}

void print_UUID(uint8_t *pipelineCacheUUID) {
    for (int j = 0; j < VK_UUID_SIZE; ++j) {
        std::cout << std::setw(2) << (uint32_t)pipelineCacheUUID[j];
        if (j == 3 || j == 5 || j == 7 || j == 9) {
            std::cout << '-';
        }
    }
}
static bool optionMatch(const char *option, char *optionLine) {
    if (strncmp(option, optionLine, strlen(option)) == 0)
        return true;
    else
        return false;
}

void process_command_line_args(struct sample_info &info, int argc, char *argv[]) {
    int i, n;

    for (i = 1, n = 1; i < argc; i++) {
        if (optionMatch("--save-images", argv[i]))
            info.save_images = true;
        else if (optionMatch("--help", argv[i]) || optionMatch("-h", argv[i])) {
            printf("\nOther options:\n");
            printf(
                "\t--save-images\n"
                "\t\tSave tests images as ppm files in current working "
                "directory.\n");
            exit(0);
        } else {
            printf("\nUnrecognized option: %s\n", argv[i]);
            printf("\nUse --help or -h for option list.\n");
            exit(0);
        }

        /*
         * Since the above "consume" inputs, update argv
         * so that it contains the trimmed list of args for glutInit
         */

        argv[n] = argv[i];
        n++;
    }
}

void write_ppm(struct sample_info &info, const char *basename) {
    string filename;
    int x, y;
    VkResult res;

    VkImageCreateInfo image_create_info = {};
    image_create_info.sType = VK_STRUCTURE_TYPE_IMAGE_CREATE_INFO;
    image_create_info.pNext = NULL;
    image_create_info.imageType = VK_IMAGE_TYPE_2D;
    image_create_info.format = info.format;
    image_create_info.extent.width = info.width;
    image_create_info.extent.height = info.height;
    image_create_info.extent.depth = 1;
    image_create_info.mipLevels = 1;
    image_create_info.arrayLayers = 1;
    image_create_info.samples = VK_SAMPLE_COUNT_1_BIT;
    image_create_info.tiling = VK_IMAGE_TILING_LINEAR;
    image_create_info.initialLayout = VK_IMAGE_LAYOUT_UNDEFINED;
    image_create_info.usage = VK_IMAGE_USAGE_TRANSFER_DST_BIT;
    image_create_info.queueFamilyIndexCount = 0;
    image_create_info.pQueueFamilyIndices = NULL;
    image_create_info.sharingMode = VK_SHARING_MODE_EXCLUSIVE;
    image_create_info.flags = 0;

    VkMemoryAllocateInfo mem_alloc = {};
    mem_alloc.sType = VK_STRUCTURE_TYPE_MEMORY_ALLOCATE_INFO;
    mem_alloc.pNext = NULL;
    mem_alloc.allocationSize = 0;
    mem_alloc.memoryTypeIndex = 0;

    VkImage mappableImage;
    VkDeviceMemory mappableMemory;

    /* Create a mappable image */
    res = vkCreateImage(info.device, &image_create_info, NULL, &mappableImage);
    assert(res == VK_SUCCESS);

    VkMemoryRequirements mem_reqs;
    vkGetImageMemoryRequirements(info.device, mappableImage, &mem_reqs);

    mem_alloc.allocationSize = mem_reqs.size;

    /* Find the memory type that is host mappable */
    bool pass = memory_type_from_properties(info, mem_reqs.memoryTypeBits,
                                            VK_MEMORY_PROPERTY_HOST_VISIBLE_BIT | VK_MEMORY_PROPERTY_HOST_COHERENT_BIT,
                                            &mem_alloc.memoryTypeIndex);
    assert(pass && "No mappable, coherent memory");

    /* allocate memory */
    res = vkAllocateMemory(info.device, &mem_alloc, NULL, &(mappableMemory));
    assert(res == VK_SUCCESS);

    /* bind memory */
    res = vkBindImageMemory(info.device, mappableImage, mappableMemory, 0);
    assert(res == VK_SUCCESS);

    VkCommandBufferBeginInfo cmd_buf_info = {};
    cmd_buf_info.sType = VK_STRUCTURE_TYPE_COMMAND_BUFFER_BEGIN_INFO;
    cmd_buf_info.pNext = NULL;
    cmd_buf_info.flags = 0;
    cmd_buf_info.pInheritanceInfo = NULL;

    res = vkBeginCommandBuffer(info.cmd, &cmd_buf_info);
    set_image_layout(info, mappableImage, VK_IMAGE_ASPECT_COLOR_BIT, VK_IMAGE_LAYOUT_UNDEFINED,
                     VK_IMAGE_LAYOUT_TRANSFER_DST_OPTIMAL, VK_PIPELINE_STAGE_TOP_OF_PIPE_BIT, VK_PIPELINE_STAGE_TRANSFER_BIT);

    set_image_layout(info, info.buffers[info.current_buffer].image, VK_IMAGE_ASPECT_COLOR_BIT, VK_IMAGE_LAYOUT_PRESENT_SRC_KHR,
                     VK_IMAGE_LAYOUT_TRANSFER_SRC_OPTIMAL, VK_PIPELINE_STAGE_BOTTOM_OF_PIPE_BIT, VK_PIPELINE_STAGE_TRANSFER_BIT);

    VkImageCopy copy_region;
    copy_region.srcSubresource.aspectMask = VK_IMAGE_ASPECT_COLOR_BIT;
    copy_region.srcSubresource.mipLevel = 0;
    copy_region.srcSubresource.baseArrayLayer = 0;
    copy_region.srcSubresource.layerCount = 1;
    copy_region.srcOffset.x = 0;
    copy_region.srcOffset.y = 0;
    copy_region.srcOffset.z = 0;
    copy_region.dstSubresource.aspectMask = VK_IMAGE_ASPECT_COLOR_BIT;
    copy_region.dstSubresource.mipLevel = 0;
    copy_region.dstSubresource.baseArrayLayer = 0;
    copy_region.dstSubresource.layerCount = 1;
    copy_region.dstOffset.x = 0;
    copy_region.dstOffset.y = 0;
    copy_region.dstOffset.z = 0;
    copy_region.extent.width = info.width;
    copy_region.extent.height = info.height;
    copy_region.extent.depth = 1;

    /* Put the copy command into the command buffer */
    vkCmdCopyImage(info.cmd, info.buffers[info.current_buffer].image, VK_IMAGE_LAYOUT_TRANSFER_SRC_OPTIMAL, mappableImage,
                   VK_IMAGE_LAYOUT_TRANSFER_DST_OPTIMAL, 1, &copy_region);

    set_image_layout(info, mappableImage, VK_IMAGE_ASPECT_COLOR_BIT, VK_IMAGE_LAYOUT_TRANSFER_DST_OPTIMAL, VK_IMAGE_LAYOUT_GENERAL,
                     VK_PIPELINE_STAGE_TRANSFER_BIT, VK_PIPELINE_STAGE_HOST_BIT);

    res = vkEndCommandBuffer(info.cmd);
    assert(res == VK_SUCCESS);
    const VkCommandBuffer cmd_bufs[] = {info.cmd};
    VkFenceCreateInfo fenceInfo;
    VkFence cmdFence;
    fenceInfo.sType = VK_STRUCTURE_TYPE_FENCE_CREATE_INFO;
    fenceInfo.pNext = NULL;
    fenceInfo.flags = 0;
    vkCreateFence(info.device, &fenceInfo, NULL, &cmdFence);

    VkSubmitInfo submit_info[1] = {};
    submit_info[0].pNext = NULL;
    submit_info[0].sType = VK_STRUCTURE_TYPE_SUBMIT_INFO;
    submit_info[0].waitSemaphoreCount = 0;
    submit_info[0].pWaitSemaphores = NULL;
    submit_info[0].pWaitDstStageMask = NULL;
    submit_info[0].commandBufferCount = 1;
    submit_info[0].pCommandBuffers = cmd_bufs;
    submit_info[0].signalSemaphoreCount = 0;
    submit_info[0].pSignalSemaphores = NULL;

    /* Queue the command buffer for execution */
    res = vkQueueSubmit(info.graphics_queue, 1, submit_info, cmdFence);
    assert(res == VK_SUCCESS);

    /* Make sure command buffer is finished before mapping */
    do {
        res = vkWaitForFences(info.device, 1, &cmdFence, VK_TRUE, FENCE_TIMEOUT);
    } while (res == VK_TIMEOUT);
    assert(res == VK_SUCCESS);

    vkDestroyFence(info.device, cmdFence, NULL);

    filename.append(basename);
    filename.append(".ppm");

    VkImageSubresource subres = {};
    subres.aspectMask = VK_IMAGE_ASPECT_COLOR_BIT;
    subres.mipLevel = 0;
    subres.arrayLayer = 0;
    VkSubresourceLayout sr_layout;
    vkGetImageSubresourceLayout(info.device, mappableImage, &subres, &sr_layout);

    char *ptr;
    res = vkMapMemory(info.device, mappableMemory, 0, mem_reqs.size, 0, (void **)&ptr);
    assert(res == VK_SUCCESS);

    ptr += sr_layout.offset;
    ofstream file(filename.c_str(), ios::binary);

    file << "P6\n";
    file << info.width << " ";
    file << info.height << "\n";
    file << 255 << "\n";

    for (y = 0; y < info.height; y++) {
        const int *row = (const int *)ptr;
        int swapped;

        if (info.format == VK_FORMAT_B8G8R8A8_UNORM || info.format == VK_FORMAT_B8G8R8A8_SRGB) {
            for (x = 0; x < info.width; x++) {
                swapped = (*row & 0xff00ff00) | (*row & 0x000000ff) << 16 | (*row & 0x00ff0000) >> 16;
                file.write((char *)&swapped, 3);
                row++;
            }
        } else if (info.format == VK_FORMAT_R8G8B8A8_UNORM) {
            for (x = 0; x < info.width; x++) {
                file.write((char *)row, 3);
                row++;
            }
        } else {
            printf("Unrecognized image format - will not write image files");
            break;
        }

        ptr += sr_layout.rowPitch;
    }

    file.close();
    vkUnmapMemory(info.device, mappableMemory);
    vkDestroyImage(info.device, mappableImage, NULL);
    vkFreeMemory(info.device, mappableMemory, NULL);
}

std::string get_file_directory() {
#ifndef __ANDROID__
    return "";
#else
    assert(Android_application != nullptr);
    return Android_application->activity->externalDataPath;
#endif
}

#ifdef __ANDROID__
//
// Android specific helper functions.
//

// Helpder class to forward the cout/cerr output to logcat derived from:
// http://stackoverflow.com/questions/8870174/is-stdcout-usable-in-android-ndk
class AndroidBuffer : public std::streambuf {
   public:
    AndroidBuffer(android_LogPriority priority) {
        priority_ = priority;
        this->setp(buffer_, buffer_ + kBufferSize - 1);
    }

   private:
    static const int32_t kBufferSize = 128;
    int32_t overflow(int32_t c) {
        if (c == traits_type::eof()) {
            *this->pptr() = traits_type::to_char_type(c);
            this->sbumpc();
        }
        return this->sync() ? traits_type::eof() : traits_type::not_eof(c);
    }

    int32_t sync() {
        int32_t rc = 0;
        if (this->pbase() != this->pptr()) {
            char writebuf[kBufferSize + 1];
            memcpy(writebuf, this->pbase(), this->pptr() - this->pbase());
            writebuf[this->pptr() - this->pbase()] = '\0';

            rc = __android_log_write(priority_, "std", writebuf) > 0;
            this->setp(buffer_, buffer_ + kBufferSize - 1);
        }
        return rc;
    }

    android_LogPriority priority_ = ANDROID_LOG_INFO;
    char buffer_[kBufferSize];
};

void Android_handle_cmd(android_app *app, int32_t cmd) {
    switch (cmd) {
        case APP_CMD_INIT_WINDOW:
            // The window is being shown, get it ready.
            sample_main(0, nullptr);
            LOGI("\n");
            LOGI("=================================================");
            LOGI("          The sample ran successfully!!");
            LOGI("=================================================");
            LOGI("\n");
            break;
        case APP_CMD_TERM_WINDOW:
            // The window is being hidden or closed, clean it up.
            break;
        default:
            LOGI("event not handled: %d", cmd);
    }
}

bool Android_process_command() {
    assert(Android_application != nullptr);
    int events;
    android_poll_source *source;
    // Poll all pending events.
    if (ALooper_pollAll(0, NULL, &events, (void **)&source) >= 0) {
        // Process each polled events
        if (source != NULL) source->process(Android_application, source);
    }
    return Android_application->destroyRequested;
}

void android_main(struct android_app *app) {
<<<<<<< HEAD
    // Magic call, please ignore it (Android specific).
    app_dummy();
=======
>>>>>>> c24de1a9
    // Set static variables.
    Android_application = app;
    // Set the callback to process system events
    app->onAppCmd = Android_handle_cmd;

    // Forward cout/cerr to logcat.
    std::cout.rdbuf(new AndroidBuffer(ANDROID_LOG_INFO));
    std::cerr.rdbuf(new AndroidBuffer(ANDROID_LOG_ERROR));

    // Main loop
    do {
        Android_process_command();
    }  // Check if system requested to quit the application
    while (app->destroyRequested == 0);

    return;
}

ANativeWindow *AndroidGetApplicationWindow() {
    assert(Android_application != nullptr);
    return Android_application->window;
}

bool AndroidFillShaderMap(const char *path, std::unordered_map<std::string, std::string> *map_shaders) {
    assert(Android_application != nullptr);
    auto directory = AAssetManager_openDir(Android_application->activity->assetManager, path);

    const char *name = nullptr;
    while (1) {
        name = AAssetDir_getNextFileName(directory);
        if (name == nullptr) {
            break;
        }

        std::string file_name = name;
        if (file_name.find(".frag") != std::string::npos || file_name.find(".vert") != std::string::npos) {
            // Add path to the filename.
            file_name = std::string(path) + "/" + file_name;
            std::string shader;
            if (!AndroidLoadFile(file_name.c_str(), &shader)) {
                continue;
            }
            // Remove \n to make the lookup more robust.
            while (1) {
                auto ret_pos = shader.find("\n");
                if (ret_pos == std::string::npos) {
                    break;
                }
                shader.erase(ret_pos, 1);
            }

            auto pos = file_name.find_last_of(".");
            if (pos == std::string::npos) {
                // Invalid file nmae.
                continue;
            }
            // Generate filename for SPIRV binary.
            std::string spirv_name = file_name.replace(pos, 1, "-") + ".spirv";
            // Store the SPIRV file name with GLSL contents as a key.
            // The file contents can be long, but as we are using unordered map, it wouldn't take
            // much storage space.
            // Put the file into the map.
            (*map_shaders)[shader] = spirv_name;
        }
    };

    AAssetDir_close(directory);
    return true;
}

bool AndroidLoadFile(const char *filePath, std::string *data) {
    assert(Android_application != nullptr);
    AAsset *file = AAssetManager_open(Android_application->activity->assetManager, filePath, AASSET_MODE_BUFFER);
    size_t fileLength = AAsset_getLength(file);
    LOGI("Loaded file:%s size:%zu", filePath, fileLength);
    if (fileLength == 0) {
        return false;
    }
    data->resize(fileLength);
    AAsset_read(file, &(*data)[0], fileLength);
    return true;
}

void AndroidGetWindowSize(int32_t *width, int32_t *height) {
    // On Android, retrieve the window size from the native window.
    assert(Android_application != nullptr);
    *width = ANativeWindow_getWidth(Android_application->window);
    *height = ANativeWindow_getHeight(Android_application->window);
}

// Android fopen stub described at
// http://www.50ply.com/blog/2013/01/19/loading-compressed-android-assets-with-file-pointer/#comment-1850768990
static int android_read(void *cookie, char *buf, int size) { return AAsset_read((AAsset *)cookie, buf, size); }

static int android_write(void *cookie, const char *buf, int size) {
    return EACCES;  // can't provide write access to the apk
}

static fpos_t android_seek(void *cookie, fpos_t offset, int whence) { return AAsset_seek((AAsset *)cookie, offset, whence); }

static int android_close(void *cookie) {
    AAsset_close((AAsset *)cookie);
    return 0;
}

FILE *AndroidFopen(const char *fname, const char *mode) {
    if (mode[0] == 'w') {
        return NULL;
    }

    assert(Android_application != nullptr);
    AAsset *asset = AAssetManager_open(Android_application->activity->assetManager, fname, 0);
    if (!asset) {
        return NULL;
    }

    return funopen(asset, android_read, android_write, android_seek, android_close);
}
#endif<|MERGE_RESOLUTION|>--- conflicted
+++ resolved
@@ -857,11 +857,6 @@
 }
 
 void android_main(struct android_app *app) {
-<<<<<<< HEAD
-    // Magic call, please ignore it (Android specific).
-    app_dummy();
-=======
->>>>>>> c24de1a9
     // Set static variables.
     Android_application = app;
     // Set the callback to process system events
