--- conflicted
+++ resolved
@@ -418,7 +418,6 @@
 #undef STR
         default:
             return "UNKNOWN_FORMAT";
-<<<<<<< HEAD
     }
 }
 #if defined(VK_USE_PLATFORM_XCB_KHR) || defined(VK_USE_PLATFORM_XLIB_KHR) || defined(VK_USE_PLATFORM_WIN32_KHR)
@@ -436,25 +435,6 @@
             return "UNKNOWN_FORMAT";
     }
 }
-=======
-    }
-}
-#if defined(VK_USE_PLATFORM_XCB_KHR) || defined(VK_USE_PLATFORM_XLIB_KHR) || defined(VK_USE_PLATFORM_WIN32_KHR)
-static const char *VkPresentModeString(VkPresentModeKHR mode) {
-    switch (mode) {
-#define STR(r)                \
-    case VK_PRESENT_MODE_##r: \
-        return #r
-        STR(IMMEDIATE_KHR);
-        STR(MAILBOX_KHR);
-        STR(FIFO_KHR);
-        STR(FIFO_RELAXED_KHR);
-#undef STR
-        default:
-            return "UNKNOWN_FORMAT";
-    }
-}
->>>>>>> c24de1a9
 #endif
 
 static void AppDevInitFormats(struct AppDev *dev) {
