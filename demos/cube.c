--- conflicted
+++ resolved
@@ -309,10 +309,6 @@
     VkDeviceMemory uniform_memory;
     VkFramebuffer framebuffer;
     VkDescriptorSet descriptor_set;
-<<<<<<< HEAD
-    VkFence fence;
-=======
->>>>>>> c24de1a9
 } SwapchainImageResources;
 
 struct demo {
@@ -812,12 +808,6 @@
                   (float)degreesToRadians(demo->spin_angle));
     mat4x4_mul(MVP, VP, demo->model_matrix);
 
-<<<<<<< HEAD
-    vkWaitForFences(demo->device, 1, &demo->swapchain_image_resources[demo->current_buffer].fence,
-                    VK_TRUE, UINT64_MAX);
-
-=======
->>>>>>> c24de1a9
     err = vkMapMemory(demo->device,
                       demo->swapchain_image_resources[demo->current_buffer].uniform_memory, 0,
                       VK_WHOLE_SIZE, 0, (void **)&pData);
@@ -847,7 +837,6 @@
                                                       demo->swapchain,
                                                       &count,
                                                       past);
-<<<<<<< HEAD
         assert(!err);
 
         bool early = false;
@@ -964,163 +953,6 @@
 static void demo_draw(struct demo *demo) {
     VkResult U_ASSERT_ONLY err;
 
-    // Ensure no more than FRAME_LAG presentations are outstanding
-    vkWaitForFences(demo->device, 1, &demo->fences[demo->frame_index], VK_TRUE, UINT64_MAX);
-    vkResetFences(demo->device, 1, &demo->fences[demo->frame_index]);
-
-    // Get the index of the next available swapchain image:
-    err = demo->fpAcquireNextImageKHR(demo->device, demo->swapchain, UINT64_MAX,
-                                      demo->image_acquired_semaphores[demo->frame_index],
-                                      demo->fences[demo->frame_index],
-                                      &demo->current_buffer);
-
-    demo_update_data_buffer(demo);
-
-    if (err == VK_ERROR_OUT_OF_DATE_KHR) {
-        // demo->swapchain is out of date (e.g. the window was resized) and
-        // must be recreated:
-        demo->frame_index += 1;
-        demo->frame_index %= FRAME_LAG;
-
-        demo_resize(demo);
-        demo_draw(demo);
-        return;
-    } else if (err == VK_SUBOPTIMAL_KHR) {
-        // demo->swapchain is not as optimal as it could be, but the platform's
-        // presentation engine will still present the image correctly.
-    } else {
-=======
->>>>>>> c24de1a9
-        assert(!err);
-
-        bool early = false;
-        bool late = false;
-        bool calibrate_next = false;
-        for (uint32_t i = 0 ; i < count ; i++) {
-            if (!demo->syncd_with_actual_presents) {
-                // This is the first time that we've received an
-                // actualPresentTime for this swapchain.  In order to not
-                // perceive these early frames as "late", we need to sync-up
-                // our future desiredPresentTime's with the
-                // actualPresentTime(s) that we're receiving now.
-                calibrate_next = true;
-
-                // So that we don't suspect any pending presents as late,
-                // record them all as suspected-late presents:
-                demo->last_late_id = demo->next_present_id - 1;
-                demo->last_early_id = 0;
-                demo->syncd_with_actual_presents = true;
-                break;
-            } else if (CanPresentEarlier(past[i].earliestPresentTime,
-                                         past[i].actualPresentTime,
-                                         past[i].presentMargin,
-                                         demo->refresh_duration)) {
-                // This image could have been presented earlier.  We don't want
-                // to decrease the target_IPD until we've seen early presents
-                // for at least two seconds.
-                if (demo->last_early_id == past[i].presentID) {
-                    // We've now seen two seconds worth of early presents.
-                    // Flag it as such, and reset the counter:
-                    early = true;
-                    demo->last_early_id = 0;
-                } else if (demo->last_early_id == 0) {
-                    // This is the first early present we've seen.
-                    // Calculate the presentID for two seconds from now.
-                    uint64_t lastEarlyTime =
-                        past[i].actualPresentTime + (2 * BILLION);
-                    uint32_t howManyPresents =
-                        (uint32_t)((lastEarlyTime - past[i].actualPresentTime) / demo->target_IPD);
-                    demo->last_early_id = past[i].presentID + howManyPresents;
-                } else {
-                    // We are in the midst of a set of early images,
-                    // and so we won't do anything.
-                }
-                late = false;
-                demo->last_late_id = 0;
-            } else if (ActualTimeLate(past[i].desiredPresentTime,
-                                      past[i].actualPresentTime,
-                                      demo->refresh_duration)) {
-                // This image was presented after its desired time.  Since
-                // there's a delay between calling vkQueuePresentKHR and when
-                // we get the timing data, several presents may have been late.
-                // Thus, we need to threat all of the outstanding presents as
-                // being likely late, so that we only increase the target_IPD
-                // once for all of those presents.
-                if ((demo->last_late_id == 0) ||
-                    (demo->last_late_id < past[i].presentID)) {
-                    late = true;
-                    // Record the last suspected-late present:
-                    demo->last_late_id = demo->next_present_id - 1;
-                } else {
-                    // We are in the midst of a set of likely-late images,
-                    // and so we won't do anything.
-                }
-                early = false;
-                demo->last_early_id = 0;
-            } else {
-                // Since this image was not presented early or late, reset
-                // any sets of early or late presentIDs:
-                early = false;
-                late = false;
-                calibrate_next = true;
-                demo->last_early_id = 0;
-                demo->last_late_id = 0;
-            }
-        }
-
-        if (early) {
-            // Since we've seen at least two-seconds worth of presnts that
-            // could have occured earlier than desired, let's decrease the
-            // target_IPD (i.e. increase the frame rate):
-            //
-            // TODO(ianelliott): Try to calculate a better target_IPD based
-            // on the most recently-seen present (this is overly-simplistic).
-            demo->refresh_duration_multiplier--;
-            if (demo->refresh_duration_multiplier == 0) {
-                // This should never happen, but in case it does, don't
-                // try to go faster.
-                demo->refresh_duration_multiplier = 1;
-            }
-            demo->target_IPD =
-                demo->refresh_duration * demo->refresh_duration_multiplier;
-        }
-        if (late) {
-            // Since we found a new instance of a late present, we want to
-            // increase the target_IPD (i.e. decrease the frame rate):
-            //
-            // TODO(ianelliott): Try to calculate a better target_IPD based
-            // on the most recently-seen present (this is overly-simplistic).
-            demo->refresh_duration_multiplier++;
-            demo->target_IPD =
-                demo->refresh_duration * demo->refresh_duration_multiplier;
-        }
-
-        if (calibrate_next) {
-            int64_t multiple = demo->next_present_id - past[count-1].presentID;
-            demo->prev_desired_present_time =
-                (past[count-1].actualPresentTime +
-                 (multiple * demo->target_IPD));
-        }
-    }
-<<<<<<< HEAD
-    if (demo->VK_GOOGLE_display_timing_enabled) {
-        // Look at what happened to previous presents, and make appropriate
-        // adjustments in timing:
-        DemoUpdateTargetIPD(demo);
-
-        // Note: a real application would position its geometry to that it's in
-        // the correct locatoin for when the next image is presented.  It might
-        // also wait, so that there's less latency between any input and when
-        // the next image is rendered/presented.  This demo program is so
-        // simple that it doesn't do either of those.
-    }
-
-=======
-}
-
-static void demo_draw(struct demo *demo) {
-    VkResult U_ASSERT_ONLY err;
-
     // Ensure no more than FRAME_LAG renderings are outstanding
     vkWaitForFences(demo->device, 1, &demo->fences[demo->frame_index], VK_TRUE, UINT64_MAX);
     vkResetFences(demo->device, 1, &demo->fences[demo->frame_index]);
@@ -1158,7 +990,6 @@
         // simple that it doesn't do either of those.
     }
 
->>>>>>> c24de1a9
     // Wait for the image acquired semaphore to be signaled to ensure
     // that the image won't be rendered to until the presentation
     // engine has fully released ownership to the application, and it is
@@ -1175,14 +1006,8 @@
     submit_info.pCommandBuffers = &demo->swapchain_image_resources[demo->current_buffer].cmd;
     submit_info.signalSemaphoreCount = 1;
     submit_info.pSignalSemaphores = &demo->draw_complete_semaphores[demo->frame_index];
-<<<<<<< HEAD
-    vkResetFences(demo->device, 1, &demo->swapchain_image_resources[demo->current_buffer].fence);
-    err = vkQueueSubmit(demo->graphics_queue, 1, &submit_info,
-                        demo->swapchain_image_resources[demo->current_buffer].fence);
-=======
     err = vkQueueSubmit(demo->graphics_queue, 1, &submit_info,
                         demo->fences[demo->frame_index]);
->>>>>>> c24de1a9
     assert(!err);
 
     if (demo->separate_present_queue) {
@@ -1480,15 +1305,6 @@
     demo->swapchain_image_resources = (SwapchainImageResources *)malloc(sizeof(SwapchainImageResources) *
                                                demo->swapchainImageCount);
     assert(demo->swapchain_image_resources);
-<<<<<<< HEAD
-
-    VkFenceCreateInfo fence_ci = {
-        .sType = VK_STRUCTURE_TYPE_FENCE_CREATE_INFO,
-        .pNext = NULL,
-        .flags = VK_FENCE_CREATE_SIGNALED_BIT
-    };
-=======
->>>>>>> c24de1a9
 
     for (i = 0; i < demo->swapchainImageCount; i++) {
         VkImageViewCreateInfo color_image_view = {
@@ -1514,24 +1330,20 @@
         demo->swapchain_image_resources[i].image = swapchainImages[i];
 
         color_image_view.image = demo->swapchain_image_resources[i].image;
-<<<<<<< HEAD
 
         err = vkCreateImageView(demo->device, &color_image_view, NULL,
                                 &demo->swapchain_image_resources[i].view);
         assert(!err);
-
-        err = vkCreateFence(demo->device, &fence_ci, NULL, &demo->swapchain_image_resources[i].fence);
-        assert(!err);
-    }
-
-=======
-
-        err = vkCreateImageView(demo->device, &color_image_view, NULL,
-                                &demo->swapchain_image_resources[i].view);
-        assert(!err);
-    }
-
->>>>>>> c24de1a9
+        demo->refresh_duration = rc_dur.refreshDuration;
+
+        demo->syncd_with_actual_presents = false;
+        // Initially target 1X the refresh duration:
+        demo->target_IPD = demo->refresh_duration;
+        demo->refresh_duration_multiplier = 1;
+        demo->prev_desired_present_time = 0;
+        demo->next_present_id = 1;
+    }
+
     if (demo->VK_GOOGLE_display_timing_enabled) {
         VkRefreshCycleDurationGOOGLE rc_dur;
         err = demo->fpGetRefreshCycleDurationGOOGLE(demo->device,
@@ -2510,6 +2322,31 @@
         }
     }
 
+    if (demo->separate_present_queue) {
+        const VkCommandPoolCreateInfo present_cmd_pool_info = {
+            .sType = VK_STRUCTURE_TYPE_COMMAND_POOL_CREATE_INFO,
+            .pNext = NULL,
+            .queueFamilyIndex = demo->present_queue_family_index,
+            .flags = 0,
+        };
+        err = vkCreateCommandPool(demo->device, &present_cmd_pool_info, NULL,
+                                  &demo->present_cmd_pool);
+        assert(!err);
+        const VkCommandBufferAllocateInfo present_cmd_info = {
+            .sType = VK_STRUCTURE_TYPE_COMMAND_BUFFER_ALLOCATE_INFO,
+            .pNext = NULL,
+            .commandPool = demo->present_cmd_pool,
+            .level = VK_COMMAND_BUFFER_LEVEL_PRIMARY,
+            .commandBufferCount = 1,
+        };
+        for (uint32_t i = 0; i < demo->swapchainImageCount; i++) {
+            err = vkAllocateCommandBuffers(
+                demo->device, &present_cmd_info, &demo->swapchain_image_resources[i].graphics_to_present_cmd);
+            assert(!err);
+            demo_build_image_ownership_cmd(demo, i);
+        }
+    }
+
     demo_prepare_descriptor_pool(demo);
     demo_prepare_descriptor_set(demo);
 
@@ -2579,10 +2416,6 @@
                              &demo->swapchain_image_resources[i].cmd);
         vkDestroyBuffer(demo->device, demo->swapchain_image_resources[i].uniform_buffer, NULL);
         vkFreeMemory(demo->device, demo->swapchain_image_resources[i].uniform_memory, NULL);
-<<<<<<< HEAD
-        vkDestroyFence(demo->device, demo->swapchain_image_resources[i].fence, NULL);
-=======
->>>>>>> c24de1a9
     }
     free(demo->swapchain_image_resources);
     free(demo->queue_props);
@@ -2614,11 +2447,8 @@
     wl_display_disconnect(demo->display);
 #elif defined(VK_USE_PLATFORM_MIR_KHR)
 #endif
-<<<<<<< HEAD
-=======
 
     vkDestroyInstance(demo->inst, NULL);
->>>>>>> c24de1a9
 }
 
 static void demo_resize(struct demo *demo) {
@@ -2663,10 +2493,6 @@
                              &demo->swapchain_image_resources[i].cmd);
         vkDestroyBuffer(demo->device, demo->swapchain_image_resources[i].uniform_buffer, NULL);
         vkFreeMemory(demo->device, demo->swapchain_image_resources[i].uniform_memory, NULL);
-<<<<<<< HEAD
-        vkDestroyFence(demo->device, demo->swapchain_image_resources[i].fence, NULL);
-=======
->>>>>>> c24de1a9
     }
     vkDestroyCommandPool(demo->device, demo->cmd_pool, NULL);
     if (demo->separate_present_queue) {
@@ -2970,7 +2796,6 @@
     free(reply);
 
     xcb_map_window(demo->connection, demo->xcb_window);
-<<<<<<< HEAD
 
     // Force the x/y coordinates to 100,100 results are identical in consecutive
     // runs
@@ -3185,222 +3010,6 @@
         }
     }
 }
-=======
-
-    // Force the x/y coordinates to 100,100 results are identical in consecutive
-    // runs
-    const uint32_t coords[] = {100, 100};
-    xcb_configure_window(demo->connection, demo->xcb_window,
-                         XCB_CONFIG_WINDOW_X | XCB_CONFIG_WINDOW_Y, coords);
-}
-// VK_USE_PLATFORM_XCB_KHR
-#elif defined(VK_USE_PLATFORM_WAYLAND_KHR)
-static void demo_run(struct demo *demo) {
-    while (!demo->quit) {
-        demo_draw(demo);
-        demo->curFrame++;
-        if (demo->frameCount != INT32_MAX && demo->curFrame == demo->frameCount)
-            demo->quit = true;
-    }
-}
-
-static void handle_ping(void *data UNUSED,
-                        struct wl_shell_surface *shell_surface,
-                        uint32_t serial) {
-    wl_shell_surface_pong(shell_surface, serial);
-}
-
-static void handle_configure(void *data UNUSED,
-                             struct wl_shell_surface *shell_surface UNUSED,
-                             uint32_t edges UNUSED, int32_t width UNUSED,
-                             int32_t height UNUSED) {}
-
-static void handle_popup_done(void *data UNUSED,
-                              struct wl_shell_surface *shell_surface UNUSED) {}
-
-static const struct wl_shell_surface_listener shell_surface_listener = {
-    handle_ping, handle_configure, handle_popup_done};
-
-static void demo_create_window(struct demo *demo) {
-    demo->window = wl_compositor_create_surface(demo->compositor);
-    if (!demo->window) {
-        printf("Can not create wayland_surface from compositor!\n");
-        fflush(stdout);
-        exit(1);
-    }
-
-    demo->shell_surface = wl_shell_get_shell_surface(demo->shell, demo->window);
-    if (!demo->shell_surface) {
-        printf("Can not get shell_surface from wayland_surface!\n");
-        fflush(stdout);
-        exit(1);
-    }
-    wl_shell_surface_add_listener(demo->shell_surface, &shell_surface_listener,
-                                  demo);
-    wl_shell_surface_set_toplevel(demo->shell_surface);
-    wl_shell_surface_set_title(demo->shell_surface, APP_SHORT_NAME);
-}
-#elif defined(VK_USE_PLATFORM_ANDROID_KHR)
-static void demo_run(struct demo *demo) {
-    if (!demo->prepared)
-        return;
-
-    demo_draw(demo);
-    demo->curFrame++;
-}
-#elif defined(VK_USE_PLATFORM_MIR_KHR)
-#elif defined(VK_USE_PLATFORM_DISPLAY_KHR)
-static VkResult demo_create_display_surface(struct demo *demo) {
-    VkResult U_ASSERT_ONLY err;
-    uint32_t display_count;
-    uint32_t mode_count;
-    uint32_t plane_count;
-    VkDisplayPropertiesKHR display_props;
-    VkDisplayKHR display;
-    VkDisplayModePropertiesKHR mode_props;
-    VkDisplayPlanePropertiesKHR *plane_props;
-    VkBool32 found_plane = VK_FALSE;
-    uint32_t plane_index;
-    VkExtent2D image_extent;
-    VkDisplaySurfaceCreateInfoKHR create_info;
-
-    // Get the first display
-    err = vkGetPhysicalDeviceDisplayPropertiesKHR(demo->gpu, &display_count, NULL);
-    assert(!err);
-
-    if (display_count == 0) {
-        printf("Cannot find any display!\n");
-        fflush(stdout);
-        exit(1);
-    }
-
-    display_count = 1;
-    err = vkGetPhysicalDeviceDisplayPropertiesKHR(demo->gpu, &display_count, &display_props);
-    assert(!err || (err == VK_INCOMPLETE));
-
-    display = display_props.display;
-
-    // Get the first mode of the display
-    err = vkGetDisplayModePropertiesKHR(demo->gpu, display, &mode_count, NULL);
-    assert(!err);
-
-    if (mode_count == 0) {
-        printf("Cannot find any mode for the display!\n");
-        fflush(stdout);
-        exit(1);
-    }
-
-    mode_count = 1;
-    err = vkGetDisplayModePropertiesKHR(demo->gpu, display, &mode_count, &mode_props);
-    assert(!err || (err == VK_INCOMPLETE));
-
-    // Get the list of planes
-    err = vkGetPhysicalDeviceDisplayPlanePropertiesKHR(demo->gpu, &plane_count, NULL);
-    assert(!err);
-
-    if (plane_count == 0) {
-        printf("Cannot find any plane!\n");
-        fflush(stdout);
-        exit(1);
-    }
-
-    plane_props = malloc(sizeof(VkDisplayPlanePropertiesKHR) * plane_count);
-    assert(plane_props);
-
-    err = vkGetPhysicalDeviceDisplayPlanePropertiesKHR(demo->gpu, &plane_count, plane_props);
-    assert(!err);
-
-    // Find a plane compatible with the display
-    for (plane_index = 0; plane_index < plane_count; plane_index++) {
-        uint32_t supported_count;
-        VkDisplayKHR *supported_displays;
-
-        // Disqualify planes that are bound to a different display
-        if ((plane_props[plane_index].currentDisplay != VK_NULL_HANDLE) &&
-            (plane_props[plane_index].currentDisplay != display)) {
-            continue;
-        }
-
-        err = vkGetDisplayPlaneSupportedDisplaysKHR(demo->gpu, plane_index, &supported_count, NULL);
-        assert(!err);
-
-        if (supported_count == 0) {
-            continue;
-        }
-
-        supported_displays = malloc(sizeof(VkDisplayKHR) * supported_count);
-        assert(supported_displays);
-
-        err = vkGetDisplayPlaneSupportedDisplaysKHR(demo->gpu, plane_index, &supported_count, supported_displays);
-        assert(!err);
-
-        for (uint32_t i = 0; i < supported_count; i++) {
-            if (supported_displays[i] == display) {
-                found_plane = VK_TRUE;
-                break;
-            }
-        }
-
-        free(supported_displays);
-
-        if (found_plane) {
-            break;
-        }
-    }
-
-    if (!found_plane) {
-        printf("Cannot find a plane compatible with the display!\n");
-        fflush(stdout);
-        exit(1);
-    }
-
-    free(plane_props);
-
-    VkDisplayPlaneCapabilitiesKHR planeCaps;
-    vkGetDisplayPlaneCapabilitiesKHR(demo->gpu, mode_props.displayMode, plane_index, &planeCaps);
-    // Find a supported alpha mode
-    VkCompositeAlphaFlagBitsKHR alphaMode = VK_DISPLAY_PLANE_ALPHA_OPAQUE_BIT_KHR;
-    VkCompositeAlphaFlagBitsKHR alphaModes[4] = {
-        VK_DISPLAY_PLANE_ALPHA_OPAQUE_BIT_KHR,
-        VK_DISPLAY_PLANE_ALPHA_GLOBAL_BIT_KHR,
-        VK_DISPLAY_PLANE_ALPHA_PER_PIXEL_BIT_KHR,
-        VK_DISPLAY_PLANE_ALPHA_PER_PIXEL_PREMULTIPLIED_BIT_KHR,
-    };
-    for (uint32_t i = 0; i < sizeof(alphaModes); i++) {
-        if (planeCaps.supportedAlpha & alphaModes[i]) {
-            alphaMode = alphaModes[i];
-            break;
-        }
-    }
-    image_extent.width = mode_props.parameters.visibleRegion.width;
-    image_extent.height = mode_props.parameters.visibleRegion.height;
-
-    create_info.sType = VK_STRUCTURE_TYPE_DISPLAY_SURFACE_CREATE_INFO_KHR;
-    create_info.pNext = NULL;
-    create_info.flags = 0;
-    create_info.displayMode = mode_props.displayMode;
-    create_info.planeIndex = plane_index;
-    create_info.planeStackIndex = plane_props[plane_index].currentStackIndex;
-    create_info.transform = VK_SURFACE_TRANSFORM_IDENTITY_BIT_KHR;
-    create_info.alphaMode = alphaMode;
-    create_info.globalAlpha = 1.0f;
-    create_info.imageExtent = image_extent;
-
-    return vkCreateDisplayPlaneSurfaceKHR(demo->inst, &create_info, NULL, &demo->surface);
-}
-
-static void demo_run_display(struct demo *demo)
-{
-    while (!demo->quit) {
-        demo_draw(demo);
-        demo->curFrame++;
-
-        if (demo->frameCount != INT32_MAX && demo->curFrame == demo->frameCount) {
-            demo->quit = true;
-        }
-    }
-}
->>>>>>> c24de1a9
 #endif
 
 /*
@@ -3442,11 +3051,7 @@
     char *instance_validation_layers_alt2[] = {
         "VK_LAYER_GOOGLE_threading",      "VK_LAYER_LUNARG_parameter_validation",
         "VK_LAYER_LUNARG_object_tracker", "VK_LAYER_LUNARG_core_validation",
-<<<<<<< HEAD
-        "VK_LAYER_LUNARG_swapchain",      "VK_LAYER_GOOGLE_unique_objects"
-=======
         "VK_LAYER_GOOGLE_unique_objects"
->>>>>>> c24de1a9
     };
 
     /* Look for validation layers */
