--- conflicted
+++ resolved
@@ -8,10 +8,7 @@
 
 Param(
     [switch]$Debug,
-<<<<<<< HEAD
-=======
     [string]$LoaderTestExceptions,
->>>>>>> c24de1a9
     [string]$TestExceptions
 )
 
@@ -21,13 +18,6 @@
     $dPath = "Release"
 }
 
-<<<<<<< HEAD
-Set-Item -path env:Path -value ($env:Path + ";..\loader\$dPath")
-Set-Item -path env:Path -value ($env:Path + ";gtest-1.7.0\$dPath")
-$env:VK_LAYER_PATH = "..\layers\$dPath"
-
-& $dPath\vk_loader_validation_tests
-=======
 $AboveDir = (Get-Item -Path ".." -Verbose).FullName
 Write-Host "Using Vulkan run-time=$AboveDir\loader\$dPath"
 Set-Item -path env:Path -value ("$AboveDir\loader\$dPath;$AboveDir\tests\gtest-1.7.0\$dPath;" + $env:Path)
@@ -35,16 +25,12 @@
 $env:VK_LAYER_PATH = "$AboveDir\layers\$dPath"
 
 & $dPath\vk_loader_validation_tests --gtest_filter=-$LoaderTestExceptions
->>>>>>> c24de1a9
 if ($lastexitcode -ne 0) {
    exit 1
 }
 
 & $dPath\vk_layer_validation_tests --gtest_filter=-$TestExceptions
 
-<<<<<<< HEAD
-=======
 & .\vkvalidatelayerdoc.ps1 terse_mode
 
->>>>>>> c24de1a9
 exit $lastexitcode