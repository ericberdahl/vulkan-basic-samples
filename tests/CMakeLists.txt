cmake_minimum_required(VERSION 2.8.11)

if(CMAKE_SYSTEM_NAME STREQUAL "Windows")
    add_definitions(-DVK_USE_PLATFORM_WIN32_KHR -DWIN32_LEAN_AND_MEAN)
    set(DisplayServer Win32)
elseif(CMAKE_SYSTEM_NAME STREQUAL "Android")
    add_definitions(-DVK_USE_PLATFORM_ANDROID_KHR)
elseif(CMAKE_SYSTEM_NAME STREQUAL "Linux")
    if (BUILD_WSI_XCB_SUPPORT)
        add_definitions(-DVK_USE_PLATFORM_XCB_KHR)
    endif()

    if (BUILD_WSI_XLIB_SUPPORT)
       add_definitions(-DVK_USE_PLATFORM_XLIB_KHR)
    endif()

    if (BUILD_WSI_WAYLAND_SUPPORT)
       add_definitions(-DVK_USE_PLATFORM_WAYLAND_KHR)
    endif()

    if (BUILD_WSI_MIR_SUPPORT)
        add_definitions(-DVK_USE_PLATFORM_MIR_KHR)
        include_directories(${MIR_INCLUDE_DIR})
    endif()
else()
    message(FATAL_ERROR "Unsupported Platform!")
endif()

# On Windows, we must pair Debug and Release appropriately
if (WIN32)
   # For Windows, since 32-bit and 64-bit items can co-exist, we build each in its own build directory.
   # 32-bit target data goes in build32, and 64-bit target data goes into build.  So, include/link the
   # appropriate data at build time.
   if (CMAKE_CL_64)
      set (BUILDTGT_DIR build)
   else ()
      set (BUILDTGT_DIR build32)
   endif()
   file(COPY vk_layer_validation_tests.vcxproj.user DESTINATION ${CMAKE_BINARY_DIR}/tests)
endif()

set(CMAKE_MODULE_PATH ${CMAKE_MODULE_PATH} "${CMAKE_SOURCE_DIR}/cmake")

if(WIN32)
    set(CMAKE_CXX_FLAGS "${CMAKE_CXX_FLAGS} -D_CRT_SECURE_NO_WARNINGS -D_USE_MATH_DEFINES")

    # If MSVC, disable some signed/unsigned mismatch warnings.
    if (MSVC)
        set(CMAKE_CXX_FLAGS "${CMAKE_CXX_FLAGS} /wd4267")
    endif()

else()
    set(CMAKE_CXX_FLAGS "${CMAKE_CXX_FLAGS} -std=c++11")
endif()

set (LIBGLM_INCLUDE_DIR ${PROJECT_SOURCE_DIR}/libs)

set(COMMON_CPP
    vkrenderframework.cpp
    vktestbinding.cpp
    vktestframework.cpp
    test_environment.cpp
   )

include_directories(
    "${PROJECT_SOURCE_DIR}/tests"
    "${PROJECT_SOURCE_DIR}/tests/gtest-1.7.0/include"
    "${PROJECT_SOURCE_DIR}/icd/common"
    "${PROJECT_SOURCE_DIR}/layers"
    ${GLSLANG_SPIRV_INCLUDE_DIR}
    ${LIBGLM_INCLUDE_DIR}
    ${CMAKE_CURRENT_BINARY_DIR}
    ${CMAKE_BINARY_DIR}
    )

if (NOT WIN32)
    # extra setup for out-of-tree builds
    if (NOT (CMAKE_CURRENT_SOURCE_DIR STREQUAL CMAKE_CURRENT_BINARY_DIR))
        add_custom_target(binary-dir-symlinks ALL
            COMMAND ln -sf ${CMAKE_CURRENT_SOURCE_DIR}/run_all_tests.sh
            COMMAND ln -sf ${CMAKE_CURRENT_SOURCE_DIR}/run_wrap_objects_tests.sh
            COMMAND ln -sf ${CMAKE_CURRENT_SOURCE_DIR}/run_loader_tests.sh
            COMMAND ln -sf ${CMAKE_CURRENT_SOURCE_DIR}/run_extra_loader_tests.sh
            COMMAND ln -sf ${CMAKE_CURRENT_SOURCE_DIR}/vkvalidatelayerdoc.sh
            VERBATIM
            )
    endif()
else()
    if (NOT (CMAKE_CURRENT_SOURCE_DIR STREQUAL CMAKE_CURRENT_BINARY_DIR))
        FILE(TO_NATIVE_PATH ${CMAKE_CURRENT_SOURCE_DIR}/_run_all_tests.ps1 RUN_ALL)
        FILE(TO_NATIVE_PATH ${CMAKE_CURRENT_SOURCE_DIR}/_vkvalidatelayerdoc.ps1 VALIDATE_DOC)
        add_custom_target(binary-dir-symlinks ALL
            COMMAND ${CMAKE_COMMAND} -E copy_if_different ${RUN_ALL} run_all_tests.ps1
            COMMAND ${CMAKE_COMMAND} -E copy_if_different ${VALIDATE_DOC} vkvalidatelayerdoc.ps1
            VERBATIM
            )
    endif()
endif()

if(WIN32)
   set (LIBVK "${API_LOWERCASE}-${MAJOR}")
elseif(UNIX)
   set (LIBVK "${API_LOWERCASE}")
else()
endif()

add_executable(vk_layer_validation_tests layer_validation_tests.cpp ${COMMON_CPP})
set_target_properties(vk_layer_validation_tests
   PROPERTIES
   COMPILE_DEFINITIONS "GTEST_LINKED_AS_SHARED_LIBRARY=1")
if(NOT WIN32)
    if (BUILD_WSI_XCB_SUPPORT OR BUILD_WSI_XLIB_SUPPORT)
        target_link_libraries(vk_layer_validation_tests ${LIBVK} ${XCB_LIBRARIES} ${X11_LIBRARIES} gtest gtest_main VkLayer_utils ${GLSLANG_LIBRARIES})
    else()
        target_link_libraries(vk_layer_validation_tests ${LIBVK} gtest gtest_main VkLayer_utils ${GLSLANG_LIBRARIES})
    endif()
endif()
if(WIN32)
   target_link_libraries(vk_layer_validation_tests ${LIBVK} gtest gtest_main VkLayer_utils ${GLSLANG_LIBRARIES})
endif()
add_dependencies(vk_layer_validation_tests
   VkLayer_core_validation
   VkLayer_object_tracker
<<<<<<< HEAD
   VkLayer_swapchain
=======
>>>>>>> c24de1a9
   VkLayer_threading
   VkLayer_unique_objects
   VkLayer_parameter_validation
)

if (WIN32)
    # For Windows, copy necessary gtest DLLs to the right spot for the vk_layer_tests...
    FILE(TO_NATIVE_PATH ${CMAKE_CURRENT_BINARY_DIR}/gtest-1.7.0/$<CONFIGURATION>/*.dll SRC_GTEST_DLLS)
    FILE(TO_NATIVE_PATH ${CMAKE_CURRENT_BINARY_DIR}/$<CONFIGURATION> DST_GTEST_DLLS)
    add_custom_command(TARGET vk_layer_validation_tests POST_BUILD
        COMMAND xcopy /Y /I ${SRC_GTEST_DLLS} ${DST_GTEST_DLLS})
endif()

add_executable(vk_loader_validation_tests loader_validation_tests.cpp ${COMMON_CPP})
set_target_properties(vk_loader_validation_tests
   PROPERTIES
   COMPILE_DEFINITIONS "GTEST_LINKED_AS_SHARED_LIBRARY=1")
target_link_libraries(vk_loader_validation_tests ${LIBVK} gtest gtest_main VkLayer_utils ${GLSLANG_LIBRARIES})

add_subdirectory(gtest-1.7.0)
add_subdirectory(layers)<|MERGE_RESOLUTION|>--- conflicted
+++ resolved
@@ -121,10 +121,6 @@
 add_dependencies(vk_layer_validation_tests
    VkLayer_core_validation
    VkLayer_object_tracker
-<<<<<<< HEAD
-   VkLayer_swapchain
-=======
->>>>>>> c24de1a9
    VkLayer_threading
    VkLayer_unique_objects
    VkLayer_parameter_validation
