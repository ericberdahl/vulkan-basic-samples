# Powershell script for running validating the layer database file
# To run this test:
#    From a Windows powershell:
#    cd C:\src\Vulkan-LoaderAndValidationLayers\build\tests
#    .\vkvalidatelayerdoc.ps1 [-Debug]

<<<<<<< HEAD
=======
if (-not (Test-Path -LiteralPath '..\..\scripts')) {
    write-host -background black -foreground green "[  SKIPPED  ] " -nonewline
    write-host "vkvalidatelayerdoc.ps1: Validate layer documentation"
    write-host "  To run validation DB checks you can manually execute"
    write-host "  vk_validation_stats.py from the 'scripts' dir of your source tree"
    exit 0
}

>>>>>>> c24de1a9
if ($args[0] -eq "-Debug") {
    $dPath = "Debug"
} else {
    $dPath = "Release"
}

<<<<<<< HEAD
write-host -background black -foreground green "[  RUN     ] " -nonewline
write-host "vkvalidatelayerdoc.ps1: Validate layer documentation"

# Run doc validation from project layers dir
push-location ..\..\layers

# Validate that layer documentation matches source contents
python vk_validation_stats.py
=======
if (($args[0] -eq "terse_mode") -Or ($args[1] -eq "terse_mode")) {
    $output_mode = "terse_mode"
}

write-host -background black -foreground green "[  RUN     ] " -nonewline
write-host "vkvalidatelayerdoc.ps1: Validate layer documentation"

# Run doc validation from project scripts dir
push-location ..\..\scripts

# Validate that layer documentation matches source contents
python vk_validation_stats.py $output_mode
>>>>>>> c24de1a9

# Report result based on exit code
if (!$LASTEXITCODE) {
    write-host -background black -foreground green "[  PASSED  ] " -nonewline;
    $exitstatus = 0
} else {
    echo 'Validation of vk_validation_error_database.txt failed'
    write-host -background black -foreground red "[  FAILED  ] "  -nonewline;
    echo '1 FAILED TEST'
    $exitstatus = 1
}

pop-location
exit $exitstatus<|MERGE_RESOLUTION|>--- conflicted
+++ resolved
@@ -4,8 +4,6 @@
 #    cd C:\src\Vulkan-LoaderAndValidationLayers\build\tests
 #    .\vkvalidatelayerdoc.ps1 [-Debug]
 
-<<<<<<< HEAD
-=======
 if (-not (Test-Path -LiteralPath '..\..\scripts')) {
     write-host -background black -foreground green "[  SKIPPED  ] " -nonewline
     write-host "vkvalidatelayerdoc.ps1: Validate layer documentation"
@@ -14,23 +12,12 @@
     exit 0
 }
 
->>>>>>> c24de1a9
 if ($args[0] -eq "-Debug") {
     $dPath = "Debug"
 } else {
     $dPath = "Release"
 }
 
-<<<<<<< HEAD
-write-host -background black -foreground green "[  RUN     ] " -nonewline
-write-host "vkvalidatelayerdoc.ps1: Validate layer documentation"
-
-# Run doc validation from project layers dir
-push-location ..\..\layers
-
-# Validate that layer documentation matches source contents
-python vk_validation_stats.py
-=======
 if (($args[0] -eq "terse_mode") -Or ($args[1] -eq "terse_mode")) {
     $output_mode = "terse_mode"
 }
@@ -43,7 +30,6 @@
 
 # Validate that layer documentation matches source contents
 python vk_validation_stats.py $output_mode
->>>>>>> c24de1a9
 
 # Report result based on exit code
 if (!$LASTEXITCODE) {
