//  VK tests
//
//  Copyright (c) 2015-2016 The Khronos Group Inc.
//  Copyright (c) 2015-2016 Valve Corporation
//  Copyright (c) 2015-2016 LunarG, Inc.
//  Copyright (c) 2015-2016 Google, Inc.
//
// Licensed under the Apache License, Version 2.0 (the "License");
// you may not use this file except in compliance with the License.
// You may obtain a copy of the License at
//
//     http://www.apache.org/licenses/LICENSE-2.0
//
// Unless required by applicable law or agreed to in writing, software
// distributed under the License is distributed on an "AS IS" BASIS,
// WITHOUT WARRANTIES OR CONDITIONS OF ANY KIND, either express or implied.
// See the License for the specific language governing permissions and
// limitations under the License.

#ifndef VKTESTFRAMEWORKANDROID_H
#define VKTESTFRAMEWORKANDROID_H

#include "test_common.h"
#include "vktestbinding.h"

#if defined(NDEBUG)
#define U_ASSERT_ONLY __attribute__((unused))
#else
#define U_ASSERT_ONLY
#endif

// Can be used by tests to record additional details / description of test
#define TEST_DESCRIPTION(desc) RecordProperty("description", desc)

#define ICD_SPV_MAGIC 0x07230203

class VkTestFramework : public ::testing::Test {
   public:
    VkTestFramework();
    ~VkTestFramework();

    static void InitArgs(int *argc, char *argv[]);
    static void Finish();

    VkFormat GetFormat(VkInstance instance, vk_testing::Device *device);
    bool GLSLtoSPV(const VkShaderStageFlagBits shader_type, const char *pshader, std::vector<unsigned int> &spv);
<<<<<<< HEAD

    static bool m_use_glsl;
=======
>>>>>>> c24de1a9
};

class TestEnvironment : public ::testing::Environment {
   public:
    void SetUp();

    void TearDown();
};

#endif<|MERGE_RESOLUTION|>--- conflicted
+++ resolved
@@ -44,11 +44,6 @@
 
     VkFormat GetFormat(VkInstance instance, vk_testing::Device *device);
     bool GLSLtoSPV(const VkShaderStageFlagBits shader_type, const char *pshader, std::vector<unsigned int> &spv);
-<<<<<<< HEAD
-
-    static bool m_use_glsl;
-=======
->>>>>>> c24de1a9
 };
 
 class TestEnvironment : public ::testing::Environment {
