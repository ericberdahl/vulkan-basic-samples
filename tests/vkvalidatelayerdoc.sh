--- conflicted
+++ resolved
@@ -20,19 +20,11 @@
 
 printf "$GREEN[ RUN      ]$NC $0\n"
 
-<<<<<<< HEAD
-# Run doc validation from project layers dir
-pushd ../../layers
-
-# Validate that layer database matches source contents
-python vk_validation_stats.py
-=======
 # Run doc validation from project scripts dir
 pushd ../../scripts
 
 # Validate that layer database matches source contents
 python vk_validation_stats.py $1
->>>>>>> c24de1a9
 
 RES=$?
 
