--- conflicted
+++ resolved
@@ -69,10 +69,6 @@
     static void Finish();
 
     bool GLSLtoSPV(const VkShaderStageFlagBits shader_type, const char *pshader, std::vector<unsigned int> &spv);
-<<<<<<< HEAD
-    static bool m_use_glsl;
-=======
->>>>>>> c24de1a9
     static bool m_canonicalize_spv;
     static bool m_strip_spv;
     static bool m_do_everything_spv;
