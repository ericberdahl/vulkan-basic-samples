--- conflicted
+++ resolved
@@ -15,11 +15,7 @@
 This makes the VulkanTools and VulkanSamples easier to work with and avoids compatibility issues 
 that might arise with Vulkan-LoaderAndValidationLayers components if they were obtained from a separate repository.
 
-<<<<<<< HEAD
-### **We Do Need Your Help**
-=======
 ### **The Vulkan Ecosystem Needs Your Help**
->>>>>>> c24de1a9
 
 The Vulkan validation layers are one of the larger and more important components in this repository.
 While there are often active and organized development efforts underway to improve their coverage,
@@ -34,8 +30,6 @@
 Please see the [section about Validation Layers](#special-considerations-for-validation-layers)
 later on this page.
 
-<<<<<<< HEAD
-=======
 Repository Issue labels:
 
 * _Incomplete_:   These issues refer to missing validation checks that users have encountered during application development that would have been directly useful, and are high priority.
@@ -44,7 +38,6 @@
 
 If you choose to work on an issue that is already assigned, simply coordinate with the current assignee.
 
->>>>>>> c24de1a9
 ### **How to Submit Fixes**
 
 * **Ensure that the bug was not already reported or fixed** by searching on GitHub under Issues
@@ -59,21 +52,12 @@
 
 
 #### **Coding Conventions and Formatting**
-<<<<<<< HEAD
-* Use the [Google style guide](https://google.github.io/styleguide/cppguide.html) for source code with the following two exceptions.
-    * The column limit is 132 (as opposed to the default value 80). The clang-format tool will handle this. See below.
-    * The indent is 4 spaces instead of the default 2 spaces. Again, the clang-format tool will handle this.
-    * If you can justify a reason for violating a rule in the guidelines, then you are free to do so. Be prepared to defend your decision during code review. This should be used responsibly. An example of a bad reason is “I don’t like that rule.” An example of a good reason is “This violates the style guide, but it improves type safety.”
-
-* Run clang-format on your changes to maintain formatting.
-=======
 * Use the **[Google style guide](https://google.github.io/styleguide/cppguide.html)** for source code with the following exceptions:
     * The column limit is 132 (as opposed to the default value 80). The clang-format tool will handle this. See below.
     * The indent is 4 spaces instead of the default 2 spaces. Again, the clang-format tool will handle this.
     * If you can justify a reason for violating a rule in the guidelines, then you are free to do so. Be prepared to defend your decision during code review. This should be used responsibly. An example of a bad reason is "I don't like that rule." An example of a good reason is "This violates the style guide, but it improves type safety."
 
 * Run **clang-format** on your changes to maintain formatting
->>>>>>> c24de1a9
     * There are `.clang-format files` throughout the repository to define clang-format settings
       which are found and used automatically by clang-format.
     * A sample git workflow may look like:
@@ -85,11 +69,7 @@
 >        $ git add -u .
 >        $ git commit
 
-<<<<<<< HEAD
-* Follow these seven rules for git commit messages.
-=======
 * **Format your git commit messages** consistently with the repo
->>>>>>> c24de1a9
     * Limit the subject line to 50 characters. Begin with a one-word component description followed by a colon (e.g. loader, layers, tests, etc.).
     * Separate subject from body with a blank line.
     * Wrap the body at 72 characters.
@@ -98,13 +78,8 @@
     * Use the body to explain what and why vs. how.
     * Use the imperative mood in the subject line. This just means to write it as a command (e.g. Fix the sprocket).
 
-<<<<<<< HEAD
-#### **Testing**
-* Run the existing tests in the repository before and after your changes to check for any regressions.  
-=======
 #### **Testing Your Changes**
 * Run the existing tests in the repository before and after each if your commits to check for any regressions.
->>>>>>> c24de1a9
   There are some tests that appear in all repositories.
   These tests can be found in the following folders inside of your target build directory:
 
@@ -135,17 +110,10 @@
 And finally, the test should check that the validation error report is generated and consider the test as "passing"
 if the report is received.  Otherwise, the test should indicate "failure".
 This new test should be added to the validation layer test program in the `tests` directory and contributed
-<<<<<<< HEAD
-at the same time as the new validation check itself.
-There are many existing validation tests in this directory that can be used as a starting point.
-
-
-=======
 at the same time as the new validation check itself, along with appropriate updates to `layers\vk_validation_error_database.txt`.
 There are many existing validation tests in this directory that can be used as a starting point.
 
 
->>>>>>> c24de1a9
 ### **Contributor License Agreement (CLA)**
 
 You'll be prompted with a one-time "click-through" CLA dialog as part of submitting your pull request 
