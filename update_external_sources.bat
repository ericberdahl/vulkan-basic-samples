--- conflicted
+++ resolved
@@ -217,21 +217,12 @@
 :error
 echo.
 echo Halting due to error
-<<<<<<< HEAD
-=======
 set errorCode=1
->>>>>>> c24de1a9
 goto:finish
 
 :finish
 if not "%cd%\" == "%BUILD_DIR%" ( cd %BUILD_DIR% )
-<<<<<<< HEAD
-endlocal
-goto:eof
-
-=======
 exit /b %errorCode%
->>>>>>> c24de1a9
 
 
 REM // ======== Functions ======== //
