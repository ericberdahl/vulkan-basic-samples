/* Copyright (c) 2015-2016 The Khronos Group Inc.
 * Copyright (c) 2015-2016 Valve Corporation
 * Copyright (c) 2015-2016 LunarG, Inc.
 * Copyright (C) 2015-2016 Google Inc.
 *
 * Licensed under the Apache License, Version 2.0 (the "License");
 * you may not use this file except in compliance with the License.
 * You may obtain a copy of the License at
 *
 *     http://www.apache.org/licenses/LICENSE-2.0
 *
 * Unless required by applicable law or agreed to in writing, software
 * distributed under the License is distributed on an "AS IS" BASIS,
 * WITHOUT WARRANTIES OR CONDITIONS OF ANY KIND, either express or implied.
 * See the License for the specific language governing permissions and
 * limitations under the License.
 *
 * Author: Jeremy Hayes <jeremy@lunarg.com>
 * Author: Tony Barbour <tony@LunarG.com>
 * Author: Mark Lobodzinski <mark@LunarG.com>
 * Author: Dustin Graves <dustin@lunarg.com>
 */

#define NOMINMAX

#include <math.h>
#include <stdio.h>
#include <stdlib.h>
#include <string.h>

#include <iostream>
#include <string>
#include <sstream>
#include <unordered_map>
#include <unordered_set>
#include <vector>

#include "vk_loader_platform.h"
#include "vulkan/vk_layer.h"
#include "vk_layer_config.h"
#include "vk_enum_validate_helper.h"
#include "vk_struct_validate_helper.h"

#include "vk_layer_table.h"
#include "vk_layer_data.h"
#include "vk_layer_logging.h"
#include "vk_layer_extension_utils.h"
#include "vk_layer_utils.h"

#include "parameter_validation.h"

namespace parameter_validation {

struct layer_data {
    VkInstance instance;

    debug_report_data *report_data;
    std::vector<VkDebugReportCallbackEXT> logging_callback;

    // The following are for keeping track of the temporary callbacks that can
    // be used in vkCreateInstance and vkDestroyInstance:
    uint32_t num_tmp_callbacks;
    VkDebugReportCallbackCreateInfoEXT *tmp_dbg_create_infos;
    VkDebugReportCallbackEXT *tmp_callbacks;

    // TODO: Split instance/device structs
    // Device Data
    // Map for queue family index to queue count
    std::unordered_map<uint32_t, uint32_t> queueFamilyIndexMap;

    layer_data() : report_data(nullptr), num_tmp_callbacks(0), tmp_dbg_create_infos(nullptr), tmp_callbacks(nullptr){};
};

static std::unordered_map<void *, layer_data *> layer_data_map;
static device_table_map pc_device_table_map;
static instance_table_map pc_instance_table_map;

// "my instance data"
debug_report_data *mid(VkInstance object) {
    dispatch_key key = get_dispatch_key(object);
    layer_data *data = get_my_data_ptr(key, layer_data_map);
#if DISPATCH_MAP_DEBUG
    fprintf(stderr, "MID: map:  0x%p, object:  0x%p, key:  0x%p, data:  0x%p\n", &layer_data_map, object, key, data);
#endif
    assert(data != NULL);

    return data->report_data;
}

// "my device data"
debug_report_data *mdd(void *object) {
    dispatch_key key = get_dispatch_key(object);
    layer_data *data = get_my_data_ptr(key, layer_data_map);
#if DISPATCH_MAP_DEBUG
    fprintf(stderr, "MDD: map:  0x%p, object:  0x%p, key:  0x%p, data:  0x%p\n", &layer_data_map, object, key, data);
#endif
    assert(data != NULL);
    return data->report_data;
}

static void init_parameter_validation(layer_data *my_data, const VkAllocationCallbacks *pAllocator) {

    layer_debug_actions(my_data->report_data, my_data->logging_callback, pAllocator, "lunarg_parameter_validation");
}

VKAPI_ATTR VkResult VKAPI_CALL
CreateDebugReportCallbackEXT(VkInstance instance, const VkDebugReportCallbackCreateInfoEXT *pCreateInfo,
                             const VkAllocationCallbacks *pAllocator, VkDebugReportCallbackEXT *pMsgCallback) {
    VkLayerInstanceDispatchTable *pTable = get_dispatch_table(pc_instance_table_map, instance);
    VkResult result = pTable->CreateDebugReportCallbackEXT(instance, pCreateInfo, pAllocator, pMsgCallback);

    if (result == VK_SUCCESS) {
        layer_data *data = get_my_data_ptr(get_dispatch_key(instance), layer_data_map);
        result = layer_create_msg_callback(data->report_data, false, pCreateInfo, pAllocator, pMsgCallback);
    }

    return result;
}

VKAPI_ATTR void VKAPI_CALL DestroyDebugReportCallbackEXT(VkInstance instance,
                                                         VkDebugReportCallbackEXT msgCallback,
                                                         const VkAllocationCallbacks *pAllocator) {
    VkLayerInstanceDispatchTable *pTable = get_dispatch_table(pc_instance_table_map, instance);
    pTable->DestroyDebugReportCallbackEXT(instance, msgCallback, pAllocator);

    layer_data *data = get_my_data_ptr(get_dispatch_key(instance), layer_data_map);
    layer_destroy_msg_callback(data->report_data, msgCallback, pAllocator);
}

VKAPI_ATTR void VKAPI_CALL
DebugReportMessageEXT(VkInstance instance, VkDebugReportFlagsEXT flags, VkDebugReportObjectTypeEXT objType, uint64_t object,
                      size_t location, int32_t msgCode, const char *pLayerPrefix, const char *pMsg) {
    VkLayerInstanceDispatchTable *pTable = get_dispatch_table(pc_instance_table_map, instance);
    pTable->DebugReportMessageEXT(instance, flags, objType, object, location, msgCode, pLayerPrefix, pMsg);
}

static const VkExtensionProperties instance_extensions[] = {{VK_EXT_DEBUG_REPORT_EXTENSION_NAME, VK_EXT_DEBUG_REPORT_SPEC_VERSION}};

static const VkLayerProperties global_layer = {
    "VK_LAYER_LUNARG_parameter_validation", VK_LAYER_API_VERSION, 1, "LunarG Validation Layer",
};

static bool ValidateEnumerator(VkFormatFeatureFlagBits const &enumerator) {
    VkFormatFeatureFlagBits allFlags = (VkFormatFeatureFlagBits)(
        VK_FORMAT_FEATURE_STORAGE_IMAGE_ATOMIC_BIT | VK_FORMAT_FEATURE_STORAGE_IMAGE_BIT |
        VK_FORMAT_FEATURE_UNIFORM_TEXEL_BUFFER_BIT | VK_FORMAT_FEATURE_STORAGE_TEXEL_BUFFER_ATOMIC_BIT |
        VK_FORMAT_FEATURE_SAMPLED_IMAGE_BIT | VK_FORMAT_FEATURE_COLOR_ATTACHMENT_BLEND_BIT | VK_FORMAT_FEATURE_VERTEX_BUFFER_BIT |
        VK_FORMAT_FEATURE_STORAGE_TEXEL_BUFFER_BIT | VK_FORMAT_FEATURE_COLOR_ATTACHMENT_BIT |
        VK_FORMAT_FEATURE_DEPTH_STENCIL_ATTACHMENT_BIT | VK_FORMAT_FEATURE_BLIT_SRC_BIT | VK_FORMAT_FEATURE_BLIT_DST_BIT |
        VK_FORMAT_FEATURE_SAMPLED_IMAGE_FILTER_LINEAR_BIT);
    if (enumerator & (~allFlags)) {
        return false;
    }

    return true;
}

static std::string EnumeratorString(VkFormatFeatureFlagBits const &enumerator) {
    if (!ValidateEnumerator(enumerator)) {
        return "unrecognized enumerator";
    }

    std::vector<std::string> strings;
    if (enumerator & VK_FORMAT_FEATURE_STORAGE_IMAGE_ATOMIC_BIT) {
        strings.push_back("VK_FORMAT_FEATURE_STORAGE_IMAGE_ATOMIC_BIT");
    }
    if (enumerator & VK_FORMAT_FEATURE_STORAGE_IMAGE_BIT) {
        strings.push_back("VK_FORMAT_FEATURE_STORAGE_IMAGE_BIT");
    }
    if (enumerator & VK_FORMAT_FEATURE_UNIFORM_TEXEL_BUFFER_BIT) {
        strings.push_back("VK_FORMAT_FEATURE_UNIFORM_TEXEL_BUFFER_BIT");
    }
    if (enumerator & VK_FORMAT_FEATURE_STORAGE_TEXEL_BUFFER_ATOMIC_BIT) {
        strings.push_back("VK_FORMAT_FEATURE_STORAGE_TEXEL_BUFFER_ATOMIC_BIT");
    }
    if (enumerator & VK_FORMAT_FEATURE_SAMPLED_IMAGE_BIT) {
        strings.push_back("VK_FORMAT_FEATURE_SAMPLED_IMAGE_BIT");
    }
    if (enumerator & VK_FORMAT_FEATURE_COLOR_ATTACHMENT_BLEND_BIT) {
        strings.push_back("VK_FORMAT_FEATURE_COLOR_ATTACHMENT_BLEND_BIT");
    }
    if (enumerator & VK_FORMAT_FEATURE_VERTEX_BUFFER_BIT) {
        strings.push_back("VK_FORMAT_FEATURE_VERTEX_BUFFER_BIT");
    }
    if (enumerator & VK_FORMAT_FEATURE_STORAGE_TEXEL_BUFFER_BIT) {
        strings.push_back("VK_FORMAT_FEATURE_STORAGE_TEXEL_BUFFER_BIT");
    }
    if (enumerator & VK_FORMAT_FEATURE_COLOR_ATTACHMENT_BIT) {
        strings.push_back("VK_FORMAT_FEATURE_COLOR_ATTACHMENT_BIT");
    }
    if (enumerator & VK_FORMAT_FEATURE_DEPTH_STENCIL_ATTACHMENT_BIT) {
        strings.push_back("VK_FORMAT_FEATURE_DEPTH_STENCIL_ATTACHMENT_BIT");
    }
    if (enumerator & VK_FORMAT_FEATURE_BLIT_SRC_BIT) {
        strings.push_back("VK_FORMAT_FEATURE_BLIT_SRC_BIT");
    }
    if (enumerator & VK_FORMAT_FEATURE_BLIT_DST_BIT) {
        strings.push_back("VK_FORMAT_FEATURE_BLIT_DST_BIT");
    }
    if (enumerator & VK_FORMAT_FEATURE_SAMPLED_IMAGE_FILTER_LINEAR_BIT) {
        strings.push_back("VK_FORMAT_FEATURE_SAMPLED_IMAGE_FILTER_LINEAR_BIT");
    }

    std::string enumeratorString;
    for (auto const &string : strings) {
        enumeratorString += string;

        if (string != strings.back()) {
            enumeratorString += '|';
        }
    }

    return enumeratorString;
}

static bool ValidateEnumerator(VkImageUsageFlagBits const &enumerator) {
    VkImageUsageFlagBits allFlags = (VkImageUsageFlagBits)(
        VK_IMAGE_USAGE_INPUT_ATTACHMENT_BIT | VK_IMAGE_USAGE_DEPTH_STENCIL_ATTACHMENT_BIT | VK_IMAGE_USAGE_COLOR_ATTACHMENT_BIT |
        VK_IMAGE_USAGE_STORAGE_BIT | VK_IMAGE_USAGE_SAMPLED_BIT | VK_IMAGE_USAGE_TRANSFER_DST_BIT |
        VK_IMAGE_USAGE_TRANSIENT_ATTACHMENT_BIT | VK_IMAGE_USAGE_TRANSFER_SRC_BIT);
    if (enumerator & (~allFlags)) {
        return false;
    }

    return true;
}

static std::string EnumeratorString(VkImageUsageFlagBits const &enumerator) {
    if (!ValidateEnumerator(enumerator)) {
        return "unrecognized enumerator";
    }

    std::vector<std::string> strings;
    if (enumerator & VK_IMAGE_USAGE_INPUT_ATTACHMENT_BIT) {
        strings.push_back("VK_IMAGE_USAGE_INPUT_ATTACHMENT_BIT");
    }
    if (enumerator & VK_IMAGE_USAGE_DEPTH_STENCIL_ATTACHMENT_BIT) {
        strings.push_back("VK_IMAGE_USAGE_DEPTH_STENCIL_ATTACHMENT_BIT");
    }
    if (enumerator & VK_IMAGE_USAGE_COLOR_ATTACHMENT_BIT) {
        strings.push_back("VK_IMAGE_USAGE_COLOR_ATTACHMENT_BIT");
    }
    if (enumerator & VK_IMAGE_USAGE_STORAGE_BIT) {
        strings.push_back("VK_IMAGE_USAGE_STORAGE_BIT");
    }
    if (enumerator & VK_IMAGE_USAGE_SAMPLED_BIT) {
        strings.push_back("VK_IMAGE_USAGE_SAMPLED_BIT");
    }
    if (enumerator & VK_IMAGE_USAGE_TRANSFER_DST_BIT) {
        strings.push_back("VK_IMAGE_USAGE_TRANSFER_DST_BIT");
    }
    if (enumerator & VK_IMAGE_USAGE_TRANSIENT_ATTACHMENT_BIT) {
        strings.push_back("VK_IMAGE_USAGE_TRANSIENT_ATTACHMENT_BIT");
    }
    if (enumerator & VK_IMAGE_USAGE_TRANSFER_SRC_BIT) {
        strings.push_back("VK_IMAGE_USAGE_TRANSFER_SRC_BIT");
    }

    std::string enumeratorString;
    for (auto const &string : strings) {
        enumeratorString += string;

        if (string != strings.back()) {
            enumeratorString += '|';
        }
    }

    return enumeratorString;
}

static bool ValidateEnumerator(VkQueueFlagBits const &enumerator) {
    VkQueueFlagBits allFlags =
        (VkQueueFlagBits)(VK_QUEUE_TRANSFER_BIT | VK_QUEUE_COMPUTE_BIT | VK_QUEUE_SPARSE_BINDING_BIT | VK_QUEUE_GRAPHICS_BIT);
    if (enumerator & (~allFlags)) {
        return false;
    }

    return true;
}

static std::string EnumeratorString(VkQueueFlagBits const &enumerator) {
    if (!ValidateEnumerator(enumerator)) {
        return "unrecognized enumerator";
    }

    std::vector<std::string> strings;
    if (enumerator & VK_QUEUE_TRANSFER_BIT) {
        strings.push_back("VK_QUEUE_TRANSFER_BIT");
    }
    if (enumerator & VK_QUEUE_COMPUTE_BIT) {
        strings.push_back("VK_QUEUE_COMPUTE_BIT");
    }
    if (enumerator & VK_QUEUE_SPARSE_BINDING_BIT) {
        strings.push_back("VK_QUEUE_SPARSE_BINDING_BIT");
    }
    if (enumerator & VK_QUEUE_GRAPHICS_BIT) {
        strings.push_back("VK_QUEUE_GRAPHICS_BIT");
    }

    std::string enumeratorString;
    for (auto const &string : strings) {
        enumeratorString += string;

        if (string != strings.back()) {
            enumeratorString += '|';
        }
    }

    return enumeratorString;
}

static bool ValidateEnumerator(VkMemoryPropertyFlagBits const &enumerator) {
    VkMemoryPropertyFlagBits allFlags = (VkMemoryPropertyFlagBits)(
        VK_MEMORY_PROPERTY_LAZILY_ALLOCATED_BIT | VK_MEMORY_PROPERTY_HOST_COHERENT_BIT | VK_MEMORY_PROPERTY_HOST_VISIBLE_BIT |
        VK_MEMORY_PROPERTY_HOST_CACHED_BIT | VK_MEMORY_PROPERTY_DEVICE_LOCAL_BIT);
    if (enumerator & (~allFlags)) {
        return false;
    }

    return true;
}

static std::string EnumeratorString(VkMemoryPropertyFlagBits const &enumerator) {
    if (!ValidateEnumerator(enumerator)) {
        return "unrecognized enumerator";
    }

    std::vector<std::string> strings;
    if (enumerator & VK_MEMORY_PROPERTY_LAZILY_ALLOCATED_BIT) {
        strings.push_back("VK_MEMORY_PROPERTY_LAZILY_ALLOCATED_BIT");
    }
    if (enumerator & VK_MEMORY_PROPERTY_HOST_COHERENT_BIT) {
        strings.push_back("VK_MEMORY_PROPERTY_HOST_COHERENT_BIT");
    }
    if (enumerator & VK_MEMORY_PROPERTY_HOST_VISIBLE_BIT) {
        strings.push_back("VK_MEMORY_PROPERTY_HOST_VISIBLE_BIT");
    }
    if (enumerator & VK_MEMORY_PROPERTY_HOST_CACHED_BIT) {
        strings.push_back("VK_MEMORY_PROPERTY_HOST_CACHED_BIT");
    }
    if (enumerator & VK_MEMORY_PROPERTY_DEVICE_LOCAL_BIT) {
        strings.push_back("VK_MEMORY_PROPERTY_DEVICE_LOCAL_BIT");
    }

    std::string enumeratorString;
    for (auto const &string : strings) {
        enumeratorString += string;

        if (string != strings.back()) {
            enumeratorString += '|';
        }
    }

    return enumeratorString;
}

static bool ValidateEnumerator(VkMemoryHeapFlagBits const &enumerator) {
    VkMemoryHeapFlagBits allFlags = (VkMemoryHeapFlagBits)(VK_MEMORY_HEAP_DEVICE_LOCAL_BIT);
    if (enumerator & (~allFlags)) {
        return false;
    }

    return true;
}

static std::string EnumeratorString(VkMemoryHeapFlagBits const &enumerator) {
    if (!ValidateEnumerator(enumerator)) {
        return "unrecognized enumerator";
    }

    std::vector<std::string> strings;
    if (enumerator & VK_MEMORY_HEAP_DEVICE_LOCAL_BIT) {
        strings.push_back("VK_MEMORY_HEAP_DEVICE_LOCAL_BIT");
    }

    std::string enumeratorString;
    for (auto const &string : strings) {
        enumeratorString += string;

        if (string != strings.back()) {
            enumeratorString += '|';
        }
    }

    return enumeratorString;
}

static bool ValidateEnumerator(VkSparseImageFormatFlagBits const &enumerator) {
    VkSparseImageFormatFlagBits allFlags =
        (VkSparseImageFormatFlagBits)(VK_SPARSE_IMAGE_FORMAT_NONSTANDARD_BLOCK_SIZE_BIT |
                                      VK_SPARSE_IMAGE_FORMAT_ALIGNED_MIP_SIZE_BIT | VK_SPARSE_IMAGE_FORMAT_SINGLE_MIPTAIL_BIT);
    if (enumerator & (~allFlags)) {
        return false;
    }

    return true;
}

static std::string EnumeratorString(VkSparseImageFormatFlagBits const &enumerator) {
    if (!ValidateEnumerator(enumerator)) {
        return "unrecognized enumerator";
    }

    std::vector<std::string> strings;
    if (enumerator & VK_SPARSE_IMAGE_FORMAT_NONSTANDARD_BLOCK_SIZE_BIT) {
        strings.push_back("VK_SPARSE_IMAGE_FORMAT_NONSTANDARD_BLOCK_SIZE_BIT");
    }
    if (enumerator & VK_SPARSE_IMAGE_FORMAT_ALIGNED_MIP_SIZE_BIT) {
        strings.push_back("VK_SPARSE_IMAGE_FORMAT_ALIGNED_MIP_SIZE_BIT");
    }
    if (enumerator & VK_SPARSE_IMAGE_FORMAT_SINGLE_MIPTAIL_BIT) {
        strings.push_back("VK_SPARSE_IMAGE_FORMAT_SINGLE_MIPTAIL_BIT");
    }

    std::string enumeratorString;
    for (auto const &string : strings) {
        enumeratorString += string;

        if (string != strings.back()) {
            enumeratorString += '|';
        }
    }

    return enumeratorString;
}

static bool ValidateEnumerator(VkFenceCreateFlagBits const &enumerator) {
    VkFenceCreateFlagBits allFlags = (VkFenceCreateFlagBits)(VK_FENCE_CREATE_SIGNALED_BIT);
    if (enumerator & (~allFlags)) {
        return false;
    }

    return true;
}

static std::string EnumeratorString(VkFenceCreateFlagBits const &enumerator) {
    if (!ValidateEnumerator(enumerator)) {
        return "unrecognized enumerator";
    }

    std::vector<std::string> strings;
    if (enumerator & VK_FENCE_CREATE_SIGNALED_BIT) {
        strings.push_back("VK_FENCE_CREATE_SIGNALED_BIT");
    }

    std::string enumeratorString;
    for (auto const &string : strings) {
        enumeratorString += string;

        if (string != strings.back()) {
            enumeratorString += '|';
        }
    }

    return enumeratorString;
}

static bool ValidateEnumerator(VkQueryPipelineStatisticFlagBits const &enumerator) {
    VkQueryPipelineStatisticFlagBits allFlags = (VkQueryPipelineStatisticFlagBits)(
        VK_QUERY_PIPELINE_STATISTIC_COMPUTE_SHADER_INVOCATIONS_BIT | VK_QUERY_PIPELINE_STATISTIC_INPUT_ASSEMBLY_VERTICES_BIT |
        VK_QUERY_PIPELINE_STATISTIC_INPUT_ASSEMBLY_PRIMITIVES_BIT | VK_QUERY_PIPELINE_STATISTIC_CLIPPING_INVOCATIONS_BIT |
        VK_QUERY_PIPELINE_STATISTIC_VERTEX_SHADER_INVOCATIONS_BIT | VK_QUERY_PIPELINE_STATISTIC_GEOMETRY_SHADER_PRIMITIVES_BIT |
        VK_QUERY_PIPELINE_STATISTIC_FRAGMENT_SHADER_INVOCATIONS_BIT | VK_QUERY_PIPELINE_STATISTIC_CLIPPING_PRIMITIVES_BIT |
        VK_QUERY_PIPELINE_STATISTIC_TESSELLATION_CONTROL_SHADER_PATCHES_BIT |
        VK_QUERY_PIPELINE_STATISTIC_GEOMETRY_SHADER_INVOCATIONS_BIT |
        VK_QUERY_PIPELINE_STATISTIC_TESSELLATION_EVALUATION_SHADER_INVOCATIONS_BIT);
    if (enumerator & (~allFlags)) {
        return false;
    }

    return true;
}

static std::string EnumeratorString(VkQueryPipelineStatisticFlagBits const &enumerator) {
    if (!ValidateEnumerator(enumerator)) {
        return "unrecognized enumerator";
    }

    std::vector<std::string> strings;
    if (enumerator & VK_QUERY_PIPELINE_STATISTIC_COMPUTE_SHADER_INVOCATIONS_BIT) {
        strings.push_back("VK_QUERY_PIPELINE_STATISTIC_COMPUTE_SHADER_INVOCATIONS_BIT");
    }
    if (enumerator & VK_QUERY_PIPELINE_STATISTIC_INPUT_ASSEMBLY_VERTICES_BIT) {
        strings.push_back("VK_QUERY_PIPELINE_STATISTIC_INPUT_ASSEMBLY_VERTICES_BIT");
    }
    if (enumerator & VK_QUERY_PIPELINE_STATISTIC_INPUT_ASSEMBLY_PRIMITIVES_BIT) {
        strings.push_back("VK_QUERY_PIPELINE_STATISTIC_INPUT_ASSEMBLY_PRIMITIVES_BIT");
    }
    if (enumerator & VK_QUERY_PIPELINE_STATISTIC_CLIPPING_INVOCATIONS_BIT) {
        strings.push_back("VK_QUERY_PIPELINE_STATISTIC_CLIPPING_INVOCATIONS_BIT");
    }
    if (enumerator & VK_QUERY_PIPELINE_STATISTIC_VERTEX_SHADER_INVOCATIONS_BIT) {
        strings.push_back("VK_QUERY_PIPELINE_STATISTIC_VERTEX_SHADER_INVOCATIONS_BIT");
    }
    if (enumerator & VK_QUERY_PIPELINE_STATISTIC_GEOMETRY_SHADER_PRIMITIVES_BIT) {
        strings.push_back("VK_QUERY_PIPELINE_STATISTIC_GEOMETRY_SHADER_PRIMITIVES_BIT");
    }
    if (enumerator & VK_QUERY_PIPELINE_STATISTIC_FRAGMENT_SHADER_INVOCATIONS_BIT) {
        strings.push_back("VK_QUERY_PIPELINE_STATISTIC_FRAGMENT_SHADER_INVOCATIONS_BIT");
    }
    if (enumerator & VK_QUERY_PIPELINE_STATISTIC_CLIPPING_PRIMITIVES_BIT) {
        strings.push_back("VK_QUERY_PIPELINE_STATISTIC_CLIPPING_PRIMITIVES_BIT");
    }
    if (enumerator & VK_QUERY_PIPELINE_STATISTIC_TESSELLATION_CONTROL_SHADER_PATCHES_BIT) {
        strings.push_back("VK_QUERY_PIPELINE_STATISTIC_TESSELLATION_CONTROL_SHADER_PATCHES_BIT");
    }
    if (enumerator & VK_QUERY_PIPELINE_STATISTIC_GEOMETRY_SHADER_INVOCATIONS_BIT) {
        strings.push_back("VK_QUERY_PIPELINE_STATISTIC_GEOMETRY_SHADER_INVOCATIONS_BIT");
    }
    if (enumerator & VK_QUERY_PIPELINE_STATISTIC_TESSELLATION_EVALUATION_SHADER_INVOCATIONS_BIT) {
        strings.push_back("VK_QUERY_PIPELINE_STATISTIC_TESSELLATION_EVALUATION_SHADER_INVOCATIONS_BIT");
    }

    std::string enumeratorString;
    for (auto const &string : strings) {
        enumeratorString += string;

        if (string != strings.back()) {
            enumeratorString += '|';
        }
    }

    return enumeratorString;
}

static bool ValidateEnumerator(VkQueryResultFlagBits const &enumerator) {
    VkQueryResultFlagBits allFlags = (VkQueryResultFlagBits)(VK_QUERY_RESULT_PARTIAL_BIT | VK_QUERY_RESULT_WITH_AVAILABILITY_BIT |
                                                             VK_QUERY_RESULT_WAIT_BIT | VK_QUERY_RESULT_64_BIT);
    if (enumerator & (~allFlags)) {
        return false;
    }

    return true;
}

static std::string EnumeratorString(VkQueryResultFlagBits const &enumerator) {
    if (!ValidateEnumerator(enumerator)) {
        return "unrecognized enumerator";
    }

    std::vector<std::string> strings;
    if (enumerator & VK_QUERY_RESULT_PARTIAL_BIT) {
        strings.push_back("VK_QUERY_RESULT_PARTIAL_BIT");
    }
    if (enumerator & VK_QUERY_RESULT_WITH_AVAILABILITY_BIT) {
        strings.push_back("VK_QUERY_RESULT_WITH_AVAILABILITY_BIT");
    }
    if (enumerator & VK_QUERY_RESULT_WAIT_BIT) {
        strings.push_back("VK_QUERY_RESULT_WAIT_BIT");
    }
    if (enumerator & VK_QUERY_RESULT_64_BIT) {
        strings.push_back("VK_QUERY_RESULT_64_BIT");
    }

    std::string enumeratorString;
    for (auto const &string : strings) {
        enumeratorString += string;

        if (string != strings.back()) {
            enumeratorString += '|';
        }
    }

    return enumeratorString;
}

static bool ValidateEnumerator(VkBufferUsageFlagBits const &enumerator) {
    VkBufferUsageFlagBits allFlags = (VkBufferUsageFlagBits)(
        VK_BUFFER_USAGE_VERTEX_BUFFER_BIT | VK_BUFFER_USAGE_INDEX_BUFFER_BIT | VK_BUFFER_USAGE_INDIRECT_BUFFER_BIT |
        VK_BUFFER_USAGE_STORAGE_TEXEL_BUFFER_BIT | VK_BUFFER_USAGE_STORAGE_BUFFER_BIT | VK_BUFFER_USAGE_TRANSFER_DST_BIT |
        VK_BUFFER_USAGE_UNIFORM_TEXEL_BUFFER_BIT | VK_BUFFER_USAGE_TRANSFER_SRC_BIT | VK_BUFFER_USAGE_UNIFORM_BUFFER_BIT);
    if (enumerator & (~allFlags)) {
        return false;
    }

    return true;
}

static std::string EnumeratorString(VkBufferUsageFlagBits const &enumerator) {
    if (!ValidateEnumerator(enumerator)) {
        return "unrecognized enumerator";
    }

    std::vector<std::string> strings;
    if (enumerator & VK_BUFFER_USAGE_VERTEX_BUFFER_BIT) {
        strings.push_back("VK_BUFFER_USAGE_VERTEX_BUFFER_BIT");
    }
    if (enumerator & VK_BUFFER_USAGE_INDEX_BUFFER_BIT) {
        strings.push_back("VK_BUFFER_USAGE_INDEX_BUFFER_BIT");
    }
    if (enumerator & VK_BUFFER_USAGE_INDIRECT_BUFFER_BIT) {
        strings.push_back("VK_BUFFER_USAGE_INDIRECT_BUFFER_BIT");
    }
    if (enumerator & VK_BUFFER_USAGE_STORAGE_TEXEL_BUFFER_BIT) {
        strings.push_back("VK_BUFFER_USAGE_STORAGE_TEXEL_BUFFER_BIT");
    }
    if (enumerator & VK_BUFFER_USAGE_STORAGE_BUFFER_BIT) {
        strings.push_back("VK_BUFFER_USAGE_STORAGE_BUFFER_BIT");
    }
    if (enumerator & VK_BUFFER_USAGE_TRANSFER_DST_BIT) {
        strings.push_back("VK_BUFFER_USAGE_TRANSFER_DST_BIT");
    }
    if (enumerator & VK_BUFFER_USAGE_UNIFORM_TEXEL_BUFFER_BIT) {
        strings.push_back("VK_BUFFER_USAGE_UNIFORM_TEXEL_BUFFER_BIT");
    }
    if (enumerator & VK_BUFFER_USAGE_TRANSFER_SRC_BIT) {
        strings.push_back("VK_BUFFER_USAGE_TRANSFER_SRC_BIT");
    }
    if (enumerator & VK_BUFFER_USAGE_UNIFORM_BUFFER_BIT) {
        strings.push_back("VK_BUFFER_USAGE_UNIFORM_BUFFER_BIT");
    }

    std::string enumeratorString;
    for (auto const &string : strings) {
        enumeratorString += string;

        if (string != strings.back()) {
            enumeratorString += '|';
        }
    }

    return enumeratorString;
}

static bool ValidateEnumerator(VkBufferCreateFlagBits const &enumerator) {
    VkBufferCreateFlagBits allFlags = (VkBufferCreateFlagBits)(
        VK_BUFFER_CREATE_SPARSE_ALIASED_BIT | VK_BUFFER_CREATE_SPARSE_RESIDENCY_BIT | VK_BUFFER_CREATE_SPARSE_BINDING_BIT);
    if (enumerator & (~allFlags)) {
        return false;
    }

    return true;
}

static std::string EnumeratorString(VkBufferCreateFlagBits const &enumerator) {
    if (!ValidateEnumerator(enumerator)) {
        return "unrecognized enumerator";
    }

    std::vector<std::string> strings;
    if (enumerator & VK_BUFFER_CREATE_SPARSE_ALIASED_BIT) {
        strings.push_back("VK_BUFFER_CREATE_SPARSE_ALIASED_BIT");
    }
    if (enumerator & VK_BUFFER_CREATE_SPARSE_RESIDENCY_BIT) {
        strings.push_back("VK_BUFFER_CREATE_SPARSE_RESIDENCY_BIT");
    }
    if (enumerator & VK_BUFFER_CREATE_SPARSE_BINDING_BIT) {
        strings.push_back("VK_BUFFER_CREATE_SPARSE_BINDING_BIT");
    }

    std::string enumeratorString;
    for (auto const &string : strings) {
        enumeratorString += string;

        if (string != strings.back()) {
            enumeratorString += '|';
        }
    }

    return enumeratorString;
}

static bool ValidateEnumerator(VkImageCreateFlagBits const &enumerator) {
    VkImageCreateFlagBits allFlags = (VkImageCreateFlagBits)(
        VK_IMAGE_CREATE_CUBE_COMPATIBLE_BIT | VK_IMAGE_CREATE_SPARSE_ALIASED_BIT | VK_IMAGE_CREATE_SPARSE_RESIDENCY_BIT |
        VK_IMAGE_CREATE_MUTABLE_FORMAT_BIT | VK_IMAGE_CREATE_SPARSE_BINDING_BIT);
    if (enumerator & (~allFlags)) {
        return false;
    }

    return true;
}

static std::string EnumeratorString(VkImageCreateFlagBits const &enumerator) {
    if (!ValidateEnumerator(enumerator)) {
        return "unrecognized enumerator";
    }

    std::vector<std::string> strings;
    if (enumerator & VK_IMAGE_CREATE_CUBE_COMPATIBLE_BIT) {
        strings.push_back("VK_IMAGE_CREATE_CUBE_COMPATIBLE_BIT");
    }
    if (enumerator & VK_IMAGE_CREATE_SPARSE_ALIASED_BIT) {
        strings.push_back("VK_IMAGE_CREATE_SPARSE_ALIASED_BIT");
    }
    if (enumerator & VK_IMAGE_CREATE_SPARSE_RESIDENCY_BIT) {
        strings.push_back("VK_IMAGE_CREATE_SPARSE_RESIDENCY_BIT");
    }
    if (enumerator & VK_IMAGE_CREATE_MUTABLE_FORMAT_BIT) {
        strings.push_back("VK_IMAGE_CREATE_MUTABLE_FORMAT_BIT");
    }
    if (enumerator & VK_IMAGE_CREATE_SPARSE_BINDING_BIT) {
        strings.push_back("VK_IMAGE_CREATE_SPARSE_BINDING_BIT");
    }

    std::string enumeratorString;
    for (auto const &string : strings) {
        enumeratorString += string;

        if (string != strings.back()) {
            enumeratorString += '|';
        }
    }

    return enumeratorString;
}

static bool ValidateEnumerator(VkColorComponentFlagBits const &enumerator) {
    VkColorComponentFlagBits allFlags = (VkColorComponentFlagBits)(VK_COLOR_COMPONENT_A_BIT | VK_COLOR_COMPONENT_B_BIT |
                                                                   VK_COLOR_COMPONENT_G_BIT | VK_COLOR_COMPONENT_R_BIT);
    if (enumerator & (~allFlags)) {
        return false;
    }

    return true;
}

static std::string EnumeratorString(VkColorComponentFlagBits const &enumerator) {
    if (!ValidateEnumerator(enumerator)) {
        return "unrecognized enumerator";
    }

    std::vector<std::string> strings;
    if (enumerator & VK_COLOR_COMPONENT_A_BIT) {
        strings.push_back("VK_COLOR_COMPONENT_A_BIT");
    }
    if (enumerator & VK_COLOR_COMPONENT_B_BIT) {
        strings.push_back("VK_COLOR_COMPONENT_B_BIT");
    }
    if (enumerator & VK_COLOR_COMPONENT_G_BIT) {
        strings.push_back("VK_COLOR_COMPONENT_G_BIT");
    }
    if (enumerator & VK_COLOR_COMPONENT_R_BIT) {
        strings.push_back("VK_COLOR_COMPONENT_R_BIT");
    }

    std::string enumeratorString;
    for (auto const &string : strings) {
        enumeratorString += string;

        if (string != strings.back()) {
            enumeratorString += '|';
        }
    }

    return enumeratorString;
}

static bool ValidateEnumerator(VkPipelineCreateFlagBits const &enumerator) {
    VkPipelineCreateFlagBits allFlags = (VkPipelineCreateFlagBits)(
        VK_PIPELINE_CREATE_DERIVATIVE_BIT | VK_PIPELINE_CREATE_ALLOW_DERIVATIVES_BIT | VK_PIPELINE_CREATE_DISABLE_OPTIMIZATION_BIT);
    if (enumerator & (~allFlags)) {
        return false;
    }

    return true;
}

static std::string EnumeratorString(VkPipelineCreateFlagBits const &enumerator) {
    if (!ValidateEnumerator(enumerator)) {
        return "unrecognized enumerator";
    }

    std::vector<std::string> strings;
    if (enumerator & VK_PIPELINE_CREATE_DERIVATIVE_BIT) {
        strings.push_back("VK_PIPELINE_CREATE_DERIVATIVE_BIT");
    }
    if (enumerator & VK_PIPELINE_CREATE_ALLOW_DERIVATIVES_BIT) {
        strings.push_back("VK_PIPELINE_CREATE_ALLOW_DERIVATIVES_BIT");
    }
    if (enumerator & VK_PIPELINE_CREATE_DISABLE_OPTIMIZATION_BIT) {
        strings.push_back("VK_PIPELINE_CREATE_DISABLE_OPTIMIZATION_BIT");
    }

    std::string enumeratorString;
    for (auto const &string : strings) {
        enumeratorString += string;

        if (string != strings.back()) {
            enumeratorString += '|';
        }
    }

    return enumeratorString;
}

static bool ValidateEnumerator(VkShaderStageFlagBits const &enumerator) {
    VkShaderStageFlagBits allFlags = (VkShaderStageFlagBits)(
        VK_SHADER_STAGE_ALL | VK_SHADER_STAGE_FRAGMENT_BIT | VK_SHADER_STAGE_GEOMETRY_BIT | VK_SHADER_STAGE_COMPUTE_BIT |
        VK_SHADER_STAGE_TESSELLATION_EVALUATION_BIT | VK_SHADER_STAGE_TESSELLATION_CONTROL_BIT | VK_SHADER_STAGE_VERTEX_BIT);
    if (enumerator & (~allFlags)) {
        return false;
    }

    return true;
}

static std::string EnumeratorString(VkShaderStageFlagBits const &enumerator) {
    if (!ValidateEnumerator(enumerator)) {
        return "unrecognized enumerator";
    }

    std::vector<std::string> strings;
    if (enumerator & VK_SHADER_STAGE_ALL) {
        strings.push_back("VK_SHADER_STAGE_ALL");
    }
    if (enumerator & VK_SHADER_STAGE_FRAGMENT_BIT) {
        strings.push_back("VK_SHADER_STAGE_FRAGMENT_BIT");
    }
    if (enumerator & VK_SHADER_STAGE_GEOMETRY_BIT) {
        strings.push_back("VK_SHADER_STAGE_GEOMETRY_BIT");
    }
    if (enumerator & VK_SHADER_STAGE_COMPUTE_BIT) {
        strings.push_back("VK_SHADER_STAGE_COMPUTE_BIT");
    }
    if (enumerator & VK_SHADER_STAGE_TESSELLATION_EVALUATION_BIT) {
        strings.push_back("VK_SHADER_STAGE_TESSELLATION_EVALUATION_BIT");
    }
    if (enumerator & VK_SHADER_STAGE_TESSELLATION_CONTROL_BIT) {
        strings.push_back("VK_SHADER_STAGE_TESSELLATION_CONTROL_BIT");
    }
    if (enumerator & VK_SHADER_STAGE_VERTEX_BIT) {
        strings.push_back("VK_SHADER_STAGE_VERTEX_BIT");
    }

    std::string enumeratorString;
    for (auto const &string : strings) {
        enumeratorString += string;

        if (string != strings.back()) {
            enumeratorString += '|';
        }
    }

    return enumeratorString;
}

static bool ValidateEnumerator(VkPipelineStageFlagBits const &enumerator) {
    VkPipelineStageFlagBits allFlags = (VkPipelineStageFlagBits)(
        VK_PIPELINE_STAGE_ALL_COMMANDS_BIT | VK_PIPELINE_STAGE_ALL_GRAPHICS_BIT | VK_PIPELINE_STAGE_HOST_BIT |
        VK_PIPELINE_STAGE_BOTTOM_OF_PIPE_BIT | VK_PIPELINE_STAGE_TRANSFER_BIT | VK_PIPELINE_STAGE_COMPUTE_SHADER_BIT |
        VK_PIPELINE_STAGE_COLOR_ATTACHMENT_OUTPUT_BIT | VK_PIPELINE_STAGE_LATE_FRAGMENT_TESTS_BIT |
        VK_PIPELINE_STAGE_EARLY_FRAGMENT_TESTS_BIT | VK_PIPELINE_STAGE_GEOMETRY_SHADER_BIT | VK_PIPELINE_STAGE_FRAGMENT_SHADER_BIT |
        VK_PIPELINE_STAGE_TESSELLATION_EVALUATION_SHADER_BIT | VK_PIPELINE_STAGE_TESSELLATION_CONTROL_SHADER_BIT |
        VK_PIPELINE_STAGE_VERTEX_SHADER_BIT | VK_PIPELINE_STAGE_VERTEX_INPUT_BIT | VK_PIPELINE_STAGE_DRAW_INDIRECT_BIT |
        VK_PIPELINE_STAGE_TOP_OF_PIPE_BIT);
    if (enumerator & (~allFlags)) {
        return false;
    }

    return true;
}

static std::string EnumeratorString(VkPipelineStageFlagBits const &enumerator) {
    if (!ValidateEnumerator(enumerator)) {
        return "unrecognized enumerator";
    }

    std::vector<std::string> strings;
    if (enumerator & VK_PIPELINE_STAGE_ALL_COMMANDS_BIT) {
        strings.push_back("VK_PIPELINE_STAGE_ALL_COMMANDS_BIT");
    }
    if (enumerator & VK_PIPELINE_STAGE_ALL_GRAPHICS_BIT) {
        strings.push_back("VK_PIPELINE_STAGE_ALL_GRAPHICS_BIT");
    }
    if (enumerator & VK_PIPELINE_STAGE_HOST_BIT) {
        strings.push_back("VK_PIPELINE_STAGE_HOST_BIT");
    }
    if (enumerator & VK_PIPELINE_STAGE_TRANSFER_BIT) {
        strings.push_back("VK_PIPELINE_STAGE_TRANSFER_BIT");
    }
    if (enumerator & VK_PIPELINE_STAGE_COLOR_ATTACHMENT_OUTPUT_BIT) {
        strings.push_back("VK_PIPELINE_STAGE_COLOR_ATTACHMENT_OUTPUT_BIT");
    }
    if (enumerator & VK_PIPELINE_STAGE_BOTTOM_OF_PIPE_BIT) {
        strings.push_back("VK_PIPELINE_STAGE_BOTTOM_OF_PIPE_BIT");
    }
    if (enumerator & VK_PIPELINE_STAGE_TOP_OF_PIPE_BIT) {
        strings.push_back("VK_PIPELINE_STAGE_TOP_OF_PIPE_BIT");
    }
    if (enumerator & VK_PIPELINE_STAGE_COMPUTE_SHADER_BIT) {
        strings.push_back("VK_PIPELINE_STAGE_COMPUTE_SHADER_BIT");
    }
    if (enumerator & VK_PIPELINE_STAGE_TESSELLATION_CONTROL_SHADER_BIT) {
        strings.push_back("VK_PIPELINE_STAGE_TESSELLATION_CONTROL_SHADER_BIT");
    }
    if (enumerator & VK_PIPELINE_STAGE_EARLY_FRAGMENT_TESTS_BIT) {
        strings.push_back("VK_PIPELINE_STAGE_EARLY_FRAGMENT_TESTS_BIT");
    }
    if (enumerator & VK_PIPELINE_STAGE_DRAW_INDIRECT_BIT) {
        strings.push_back("VK_PIPELINE_STAGE_DRAW_INDIRECT_BIT");
    }
    if (enumerator & VK_PIPELINE_STAGE_VERTEX_SHADER_BIT) {
        strings.push_back("VK_PIPELINE_STAGE_VERTEX_SHADER_BIT");
    }
    if (enumerator & VK_PIPELINE_STAGE_TESSELLATION_EVALUATION_SHADER_BIT) {
        strings.push_back("VK_PIPELINE_STAGE_TESSELLATION_EVALUATION_SHADER_BIT");
    }
    if (enumerator & VK_PIPELINE_STAGE_VERTEX_INPUT_BIT) {
        strings.push_back("VK_PIPELINE_STAGE_VERTEX_INPUT_BIT");
    }
    if (enumerator & VK_PIPELINE_STAGE_GEOMETRY_SHADER_BIT) {
        strings.push_back("VK_PIPELINE_STAGE_GEOMETRY_SHADER_BIT");
    }
    if (enumerator & VK_PIPELINE_STAGE_LATE_FRAGMENT_TESTS_BIT) {
        strings.push_back("VK_PIPELINE_STAGE_LATE_FRAGMENT_TESTS_BIT");
    }
    if (enumerator & VK_PIPELINE_STAGE_FRAGMENT_SHADER_BIT) {
        strings.push_back("VK_PIPELINE_STAGE_FRAGMENT_SHADER_BIT");
    }

    std::string enumeratorString;
    for (auto const &string : strings) {
        enumeratorString += string;

        if (string != strings.back()) {
            enumeratorString += '|';
        }
    }

    return enumeratorString;
}

static bool ValidateEnumerator(VkAccessFlagBits const &enumerator) {
    VkAccessFlagBits allFlags = (VkAccessFlagBits)(
        VK_ACCESS_INDIRECT_COMMAND_READ_BIT | VK_ACCESS_INDEX_READ_BIT | VK_ACCESS_VERTEX_ATTRIBUTE_READ_BIT |
        VK_ACCESS_UNIFORM_READ_BIT | VK_ACCESS_INPUT_ATTACHMENT_READ_BIT | VK_ACCESS_SHADER_READ_BIT | VK_ACCESS_SHADER_WRITE_BIT |
        VK_ACCESS_COLOR_ATTACHMENT_READ_BIT | VK_ACCESS_COLOR_ATTACHMENT_WRITE_BIT | VK_ACCESS_DEPTH_STENCIL_ATTACHMENT_READ_BIT |
        VK_ACCESS_DEPTH_STENCIL_ATTACHMENT_WRITE_BIT | VK_ACCESS_TRANSFER_READ_BIT | VK_ACCESS_TRANSFER_WRITE_BIT |
        VK_ACCESS_HOST_READ_BIT | VK_ACCESS_HOST_WRITE_BIT | VK_ACCESS_MEMORY_READ_BIT | VK_ACCESS_MEMORY_WRITE_BIT);

    if (enumerator & (~allFlags)) {
        return false;
    }

    return true;
}

static std::string EnumeratorString(VkAccessFlagBits const &enumerator) {
    if (!ValidateEnumerator(enumerator)) {
        return "unrecognized enumerator";
    }

    std::vector<std::string> strings;
    if (enumerator & VK_ACCESS_INDIRECT_COMMAND_READ_BIT) {
        strings.push_back("VK_ACCESS_INDIRECT_COMMAND_READ_BIT");
    }
    if (enumerator & VK_ACCESS_INDEX_READ_BIT) {
        strings.push_back("VK_ACCESS_INDEX_READ_BIT");
    }
    if (enumerator & VK_ACCESS_VERTEX_ATTRIBUTE_READ_BIT) {
        strings.push_back("VK_ACCESS_VERTEX_ATTRIBUTE_READ_BIT");
    }
    if (enumerator & VK_ACCESS_UNIFORM_READ_BIT) {
        strings.push_back("VK_ACCESS_UNIFORM_READ_BIT");
    }
    if (enumerator & VK_ACCESS_INPUT_ATTACHMENT_READ_BIT) {
        strings.push_back("VK_ACCESS_INPUT_ATTACHMENT_READ_BIT");
    }
    if (enumerator & VK_ACCESS_SHADER_READ_BIT) {
        strings.push_back("VK_ACCESS_SHADER_READ_BIT");
    }
    if (enumerator & VK_ACCESS_SHADER_WRITE_BIT) {
        strings.push_back("VK_ACCESS_SHADER_WRITE_BIT");
    }
    if (enumerator & VK_ACCESS_COLOR_ATTACHMENT_READ_BIT) {
        strings.push_back("VK_ACCESS_COLOR_ATTACHMENT_READ_BIT");
    }
    if (enumerator & VK_ACCESS_COLOR_ATTACHMENT_WRITE_BIT) {
        strings.push_back("VK_ACCESS_COLOR_ATTACHMENT_WRITE_BIT");
    }
    if (enumerator & VK_ACCESS_DEPTH_STENCIL_ATTACHMENT_READ_BIT) {
        strings.push_back("VK_ACCESS_DEPTH_STENCIL_ATTACHMENT_READ_BIT");
    }
    if (enumerator & VK_ACCESS_DEPTH_STENCIL_ATTACHMENT_WRITE_BIT) {
        strings.push_back("VK_ACCESS_DEPTH_STENCIL_ATTACHMENT_WRITE_BIT");
    }
    if (enumerator & VK_ACCESS_TRANSFER_READ_BIT) {
        strings.push_back("VK_ACCESS_TRANSFER_READ_BIT");
    }
    if (enumerator & VK_ACCESS_TRANSFER_WRITE_BIT) {
        strings.push_back("VK_ACCESS_TRANSFER_WRITE_BIT");
    }
    if (enumerator & VK_ACCESS_HOST_READ_BIT) {
        strings.push_back("VK_ACCESS_HOST_READ_BIT");
    }
    if (enumerator & VK_ACCESS_HOST_WRITE_BIT) {
        strings.push_back("VK_ACCESS_HOST_WRITE_BIT");
    }
    if (enumerator & VK_ACCESS_MEMORY_READ_BIT) {
        strings.push_back("VK_ACCESS_MEMORY_READ_BIT");
    }
    if (enumerator & VK_ACCESS_MEMORY_WRITE_BIT) {
        strings.push_back("VK_ACCESS_MEMORY_WRITE_BIT");
    }

    std::string enumeratorString;
    for (auto const &string : strings) {
        enumeratorString += string;

        if (string != strings.back()) {
            enumeratorString += '|';
        }
    }

    return enumeratorString;
}

static bool ValidateEnumerator(VkCommandPoolCreateFlagBits const &enumerator) {
    VkCommandPoolCreateFlagBits allFlags =
        (VkCommandPoolCreateFlagBits)(VK_COMMAND_POOL_CREATE_RESET_COMMAND_BUFFER_BIT | VK_COMMAND_POOL_CREATE_TRANSIENT_BIT);
    if (enumerator & (~allFlags)) {
        return false;
    }

    return true;
}

static std::string EnumeratorString(VkCommandPoolCreateFlagBits const &enumerator) {
    if (!ValidateEnumerator(enumerator)) {
        return "unrecognized enumerator";
    }

    std::vector<std::string> strings;
    if (enumerator & VK_COMMAND_POOL_CREATE_RESET_COMMAND_BUFFER_BIT) {
        strings.push_back("VK_COMMAND_POOL_CREATE_RESET_COMMAND_BUFFER_BIT");
    }
    if (enumerator & VK_COMMAND_POOL_CREATE_TRANSIENT_BIT) {
        strings.push_back("VK_COMMAND_POOL_CREATE_TRANSIENT_BIT");
    }

    std::string enumeratorString;
    for (auto const &string : strings) {
        enumeratorString += string;

        if (string != strings.back()) {
            enumeratorString += '|';
        }
    }

    return enumeratorString;
}

static bool ValidateEnumerator(VkCommandPoolResetFlagBits const &enumerator) {
    VkCommandPoolResetFlagBits allFlags = (VkCommandPoolResetFlagBits)(VK_COMMAND_POOL_RESET_RELEASE_RESOURCES_BIT);
    if (enumerator & (~allFlags)) {
        return false;
    }

    return true;
}

static std::string EnumeratorString(VkCommandPoolResetFlagBits const &enumerator) {
    if (!ValidateEnumerator(enumerator)) {
        return "unrecognized enumerator";
    }

    std::vector<std::string> strings;
    if (enumerator & VK_COMMAND_POOL_RESET_RELEASE_RESOURCES_BIT) {
        strings.push_back("VK_COMMAND_POOL_RESET_RELEASE_RESOURCES_BIT");
    }

    std::string enumeratorString;
    for (auto const &string : strings) {
        enumeratorString += string;

        if (string != strings.back()) {
            enumeratorString += '|';
        }
    }

    return enumeratorString;
}

static bool ValidateEnumerator(VkCommandBufferUsageFlags const &enumerator) {
    VkCommandBufferUsageFlags allFlags =
        (VkCommandBufferUsageFlags)(VK_COMMAND_BUFFER_USAGE_ONE_TIME_SUBMIT_BIT | VK_COMMAND_BUFFER_USAGE_RENDER_PASS_CONTINUE_BIT |
                                    VK_COMMAND_BUFFER_USAGE_SIMULTANEOUS_USE_BIT);
    if (enumerator & (~allFlags)) {
        return false;
    }

    return true;
}

static std::string EnumeratorString(VkCommandBufferUsageFlags const &enumerator) {
    if (!ValidateEnumerator(enumerator)) {
        return "unrecognized enumerator";
    }

    std::vector<std::string> strings;
    if (enumerator & VK_COMMAND_BUFFER_USAGE_SIMULTANEOUS_USE_BIT) {
        strings.push_back("VK_COMMAND_BUFFER_USAGE_SIMULTANEOUS_USE_BIT");
    }
    if (enumerator & VK_COMMAND_BUFFER_USAGE_ONE_TIME_SUBMIT_BIT) {
        strings.push_back("VK_COMMAND_BUFFER_USAGE_ONE_TIME_SUBMIT_BIT");
    }
    if (enumerator & VK_COMMAND_BUFFER_USAGE_RENDER_PASS_CONTINUE_BIT) {
        strings.push_back("VK_COMMAND_BUFFER_USAGE_RENDER_PASS_CONTINUE_BIT");
    }

    std::string enumeratorString;
    for (auto const &string : strings) {
        enumeratorString += string;

        if (string != strings.back()) {
            enumeratorString += '|';
        }
    }

    return enumeratorString;
}

static bool ValidateEnumerator(VkCommandBufferResetFlagBits const &enumerator) {
    VkCommandBufferResetFlagBits allFlags = (VkCommandBufferResetFlagBits)(VK_COMMAND_BUFFER_RESET_RELEASE_RESOURCES_BIT);
    if (enumerator & (~allFlags)) {
        return false;
    }

    return true;
}

static std::string EnumeratorString(VkCommandBufferResetFlagBits const &enumerator) {
    if (!ValidateEnumerator(enumerator)) {
        return "unrecognized enumerator";
    }

    std::vector<std::string> strings;
    if (enumerator & VK_COMMAND_BUFFER_RESET_RELEASE_RESOURCES_BIT) {
        strings.push_back("VK_COMMAND_BUFFER_RESET_RELEASE_RESOURCES_BIT");
    }

    std::string enumeratorString;
    for (auto const &string : strings) {
        enumeratorString += string;

        if (string != strings.back()) {
            enumeratorString += '|';
        }
    }

    return enumeratorString;
}

static bool ValidateEnumerator(VkImageAspectFlagBits const &enumerator) {
    VkImageAspectFlagBits allFlags = (VkImageAspectFlagBits)(VK_IMAGE_ASPECT_METADATA_BIT | VK_IMAGE_ASPECT_STENCIL_BIT |
                                                             VK_IMAGE_ASPECT_DEPTH_BIT | VK_IMAGE_ASPECT_COLOR_BIT);
    if (enumerator & (~allFlags)) {
        return false;
    }

    return true;
}

static std::string EnumeratorString(VkImageAspectFlagBits const &enumerator) {
    if (!ValidateEnumerator(enumerator)) {
        return "unrecognized enumerator";
    }

    std::vector<std::string> strings;
    if (enumerator & VK_IMAGE_ASPECT_METADATA_BIT) {
        strings.push_back("VK_IMAGE_ASPECT_METADATA_BIT");
    }
    if (enumerator & VK_IMAGE_ASPECT_STENCIL_BIT) {
        strings.push_back("VK_IMAGE_ASPECT_STENCIL_BIT");
    }
    if (enumerator & VK_IMAGE_ASPECT_DEPTH_BIT) {
        strings.push_back("VK_IMAGE_ASPECT_DEPTH_BIT");
    }
    if (enumerator & VK_IMAGE_ASPECT_COLOR_BIT) {
        strings.push_back("VK_IMAGE_ASPECT_COLOR_BIT");
    }

    std::string enumeratorString;
    for (auto const &string : strings) {
        enumeratorString += string;

        if (string != strings.back()) {
            enumeratorString += '|';
        }
    }

    return enumeratorString;
}

static bool ValidateEnumerator(VkQueryControlFlagBits const &enumerator) {
    VkQueryControlFlagBits allFlags = (VkQueryControlFlagBits)(VK_QUERY_CONTROL_PRECISE_BIT);
    if (enumerator & (~allFlags)) {
        return false;
    }

    return true;
}

static std::string EnumeratorString(VkQueryControlFlagBits const &enumerator) {
    if (!ValidateEnumerator(enumerator)) {
        return "unrecognized enumerator";
    }

    std::vector<std::string> strings;
    if (enumerator & VK_QUERY_CONTROL_PRECISE_BIT) {
        strings.push_back("VK_QUERY_CONTROL_PRECISE_BIT");
    }

    std::string enumeratorString;
    for (auto const &string : strings) {
        enumeratorString += string;

        if (string != strings.back()) {
            enumeratorString += '|';
        }
    }

    return enumeratorString;
}

static const int MaxParamCheckerStringLength = 256;

static bool validate_string(debug_report_data *report_data, const char *apiName, const char *stringName,
                            const char *validateString) {
    assert(apiName != nullptr);
    assert(stringName != nullptr);
    assert(validateString != nullptr);

    bool skipCall = false;

    VkStringErrorFlags result = vk_string_validate(MaxParamCheckerStringLength, validateString);

    if (result == VK_STRING_ERROR_NONE) {
        return skipCall;
    } else if (result & VK_STRING_ERROR_LENGTH) {
        skipCall =
            log_msg(report_data, VK_DEBUG_REPORT_ERROR_BIT_EXT, VK_DEBUG_REPORT_OBJECT_TYPE_UNKNOWN_EXT, 0, __LINE__, INVALID_USAGE,
                    "PARAMCHECK", "%s: string %s exceeds max length %d", apiName, stringName, MaxParamCheckerStringLength);
    } else if (result & VK_STRING_ERROR_BAD_DATA) {
        skipCall =
            log_msg(report_data, VK_DEBUG_REPORT_ERROR_BIT_EXT, VK_DEBUG_REPORT_OBJECT_TYPE_UNKNOWN_EXT, 0, __LINE__, INVALID_USAGE,
                    "PARAMCHECK", "%s: string %s contains invalid characters or is badly formed", apiName, stringName);
    }
    return skipCall;
}

static bool validate_queue_family_index(layer_data *device_data, const char *function_name, const char *parameter_name,
                                        uint32_t index) {
    assert(device_data != nullptr);
    debug_report_data *report_data = device_data->report_data;
    bool skip_call = false;

    if (index == VK_QUEUE_FAMILY_IGNORED) {
        skip_call |= log_msg(report_data, VK_DEBUG_REPORT_ERROR_BIT_EXT, (VkDebugReportObjectTypeEXT)0, 0, __LINE__, 1,
                             "PARAMCHECK", "%s: %s cannot be VK_QUEUE_FAMILY_IGNORED.", function_name, parameter_name);
    } else {
        const auto &queue_data = device_data->queueFamilyIndexMap.find(index);
        if (queue_data == device_data->queueFamilyIndexMap.end()) {
            skip_call |= log_msg(report_data, VK_DEBUG_REPORT_ERROR_BIT_EXT, (VkDebugReportObjectTypeEXT)0, 0, __LINE__, 1,
                                 "PARAMCHECK", "%s: %s (%d) must be one of the indices specified when the device was created, via "
                                               "the VkDeviceQueueCreateInfo structure.",
                                 function_name, parameter_name, index);
            return false;
        }
    }

    return skip_call;
}

static bool validate_queue_family_indices(layer_data *device_data, const char *function_name, const char *parameter_name,
                                          const uint32_t count, const uint32_t *indices) {
    assert(device_data != nullptr);
    debug_report_data *report_data = device_data->report_data;
    bool skip_call = false;

    if (indices != nullptr) {
        for (uint32_t i = 0; i < count; i++) {
            if (indices[i] == VK_QUEUE_FAMILY_IGNORED) {
                skip_call |=
                    log_msg(report_data, VK_DEBUG_REPORT_ERROR_BIT_EXT, (VkDebugReportObjectTypeEXT)0, 0, __LINE__, 1, "PARAMCHECK",
                            "%s: %s[%d] cannot be VK_QUEUE_FAMILY_IGNORED.", function_name, parameter_name, i);
            } else {
                const auto &queue_data = device_data->queueFamilyIndexMap.find(indices[i]);
                if (queue_data == device_data->queueFamilyIndexMap.end()) {
                    skip_call |= log_msg(report_data, VK_DEBUG_REPORT_ERROR_BIT_EXT, (VkDebugReportObjectTypeEXT)0, 0, __LINE__, 1,
                                         "PARAMCHECK", "%s: %s[%d] (%d) must be one of the indices specified when the device was "
                                                       "created, via the VkDeviceQueueCreateInfo structure.",
                                         function_name, parameter_name, i, indices[i]);
                    return false;
                }
            }
        }
    }

    return skip_call;
}

VKAPI_ATTR VkResult VKAPI_CALL
CreateInstance(const VkInstanceCreateInfo *pCreateInfo, const VkAllocationCallbacks *pAllocator, VkInstance *pInstance) {
    VkResult result = VK_ERROR_VALIDATION_FAILED_EXT;

    VkLayerInstanceCreateInfo *chain_info = get_chain_info(pCreateInfo, VK_LAYER_LINK_INFO);
    assert(chain_info != nullptr);
    assert(chain_info->u.pLayerInfo != nullptr);

    PFN_vkGetInstanceProcAddr fpGetInstanceProcAddr = chain_info->u.pLayerInfo->pfnNextGetInstanceProcAddr;
    PFN_vkCreateInstance fpCreateInstance = (PFN_vkCreateInstance)fpGetInstanceProcAddr(NULL, "vkCreateInstance");
    if (fpCreateInstance == NULL) {
        return VK_ERROR_INITIALIZATION_FAILED;
    }

    // Advance the link info for the next element on the chain
    chain_info->u.pLayerInfo = chain_info->u.pLayerInfo->pNext;

    result = fpCreateInstance(pCreateInfo, pAllocator, pInstance);

    if (result == VK_SUCCESS) {
        layer_data *my_instance_data = get_my_data_ptr(get_dispatch_key(*pInstance), layer_data_map);
        assert(my_instance_data != nullptr);

        VkLayerInstanceDispatchTable *pTable = initInstanceTable(*pInstance, fpGetInstanceProcAddr, pc_instance_table_map);

        my_instance_data->instance = *pInstance;
        my_instance_data->report_data = debug_report_create_instance(pTable, *pInstance, pCreateInfo->enabledExtensionCount,
                                                                     pCreateInfo->ppEnabledExtensionNames);

        // Look for one or more debug report create info structures
        // and setup a callback(s) for each one found.
        if (!layer_copy_tmp_callbacks(pCreateInfo->pNext, &my_instance_data->num_tmp_callbacks,
                                      &my_instance_data->tmp_dbg_create_infos, &my_instance_data->tmp_callbacks)) {
            if (my_instance_data->num_tmp_callbacks > 0) {
                // Setup the temporary callback(s) here to catch early issues:
                if (layer_enable_tmp_callbacks(my_instance_data->report_data, my_instance_data->num_tmp_callbacks,
                                               my_instance_data->tmp_dbg_create_infos, my_instance_data->tmp_callbacks)) {
                    // Failure of setting up one or more of the callback.
                    // Therefore, clean up and don't use those callbacks:
                    layer_free_tmp_callbacks(my_instance_data->tmp_dbg_create_infos, my_instance_data->tmp_callbacks);
                    my_instance_data->num_tmp_callbacks = 0;
                }
            }
        }

        init_parameter_validation(my_instance_data, pAllocator);

        // Ordinarily we'd check these before calling down the chain, but none of the layer
        // support is in place until now, if we survive we can report the issue now.
        parameter_validation_vkCreateInstance(my_instance_data->report_data, pCreateInfo, pAllocator, pInstance);

        if (pCreateInfo->pApplicationInfo) {
            if (pCreateInfo->pApplicationInfo->pApplicationName) {
                validate_string(my_instance_data->report_data, "vkCreateInstance",
                                "pCreateInfo->VkApplicationInfo->pApplicationName",
                                pCreateInfo->pApplicationInfo->pApplicationName);
            }

            if (pCreateInfo->pApplicationInfo->pEngineName) {
                validate_string(my_instance_data->report_data, "vkCreateInstance", "pCreateInfo->VkApplicationInfo->pEngineName",
                                pCreateInfo->pApplicationInfo->pEngineName);
            }
        }

        // Disable the tmp callbacks:
        if (my_instance_data->num_tmp_callbacks > 0) {
            layer_disable_tmp_callbacks(my_instance_data->report_data, my_instance_data->num_tmp_callbacks,
                                        my_instance_data->tmp_callbacks);
        }
    }

    return result;
}

VKAPI_ATTR void VKAPI_CALL DestroyInstance(VkInstance instance, const VkAllocationCallbacks *pAllocator) {
    // Grab the key before the instance is destroyed.
    dispatch_key key = get_dispatch_key(instance);
    bool skipCall = false;
    layer_data *my_data = get_my_data_ptr(key, layer_data_map);
    assert(my_data != NULL);

    // Enable the temporary callback(s) here to catch vkDestroyInstance issues:
    bool callback_setup = false;
    if (my_data->num_tmp_callbacks > 0) {
        if (!layer_enable_tmp_callbacks(my_data->report_data, my_data->num_tmp_callbacks, my_data->tmp_dbg_create_infos,
                                        my_data->tmp_callbacks)) {
            callback_setup = true;
        }
    }

    skipCall |= parameter_validation_vkDestroyInstance(my_data->report_data, pAllocator);

    // Disable and cleanup the temporary callback(s):
    if (callback_setup) {
        layer_disable_tmp_callbacks(my_data->report_data, my_data->num_tmp_callbacks, my_data->tmp_callbacks);
    }
    if (my_data->num_tmp_callbacks > 0) {
        layer_free_tmp_callbacks(my_data->tmp_dbg_create_infos, my_data->tmp_callbacks);
        my_data->num_tmp_callbacks = 0;
    }

    if (!skipCall) {
        VkLayerInstanceDispatchTable *pTable = get_dispatch_table(pc_instance_table_map, instance);
        pTable->DestroyInstance(instance, pAllocator);

        // Clean up logging callback, if any
        while (my_data->logging_callback.size() > 0) {
            VkDebugReportCallbackEXT callback = my_data->logging_callback.back();
            layer_destroy_msg_callback(my_data->report_data, callback, pAllocator);
            my_data->logging_callback.pop_back();
        }

        layer_debug_report_destroy_instance(mid(instance));
        layer_data_map.erase(pTable);

        pc_instance_table_map.erase(key);
        layer_data_map.erase(key);
    }
}

VKAPI_ATTR VkResult VKAPI_CALL
EnumeratePhysicalDevices(VkInstance instance, uint32_t *pPhysicalDeviceCount, VkPhysicalDevice *pPhysicalDevices) {
    VkResult result = VK_ERROR_VALIDATION_FAILED_EXT;
    bool skipCall = false;
    layer_data *my_data = get_my_data_ptr(get_dispatch_key(instance), layer_data_map);
    assert(my_data != NULL);

    skipCall |= parameter_validation_vkEnumeratePhysicalDevices(my_data->report_data, pPhysicalDeviceCount, pPhysicalDevices);

    if (!skipCall) {
        result = get_dispatch_table(pc_instance_table_map, instance)
                     ->EnumeratePhysicalDevices(instance, pPhysicalDeviceCount, pPhysicalDevices);

        validate_result(my_data->report_data, "vkEnumeratePhysicalDevices", result);
    }

    return result;
}

VKAPI_ATTR void VKAPI_CALL
GetPhysicalDeviceFeatures(VkPhysicalDevice physicalDevice, VkPhysicalDeviceFeatures *pFeatures) {
    bool skipCall = false;
    layer_data *my_data = get_my_data_ptr(get_dispatch_key(physicalDevice), layer_data_map);
    assert(my_data != NULL);

    skipCall |= parameter_validation_vkGetPhysicalDeviceFeatures(my_data->report_data, pFeatures);

    if (!skipCall) {
        get_dispatch_table(pc_instance_table_map, physicalDevice)->GetPhysicalDeviceFeatures(physicalDevice, pFeatures);
    }
}

VKAPI_ATTR void VKAPI_CALL
GetPhysicalDeviceFormatProperties(VkPhysicalDevice physicalDevice, VkFormat format, VkFormatProperties *pFormatProperties) {
    bool skipCall = false;
    layer_data *my_data = get_my_data_ptr(get_dispatch_key(physicalDevice), layer_data_map);
    assert(my_data != NULL);

    skipCall |= parameter_validation_vkGetPhysicalDeviceFormatProperties(my_data->report_data, format, pFormatProperties);

    if (!skipCall) {
        get_dispatch_table(pc_instance_table_map, physicalDevice)
            ->GetPhysicalDeviceFormatProperties(physicalDevice, format, pFormatProperties);
    }
}

VKAPI_ATTR VkResult VKAPI_CALL
GetPhysicalDeviceImageFormatProperties(VkPhysicalDevice physicalDevice, VkFormat format, VkImageType type, VkImageTiling tiling,
                                       VkImageUsageFlags usage, VkImageCreateFlags flags,
                                       VkImageFormatProperties *pImageFormatProperties) {
    VkResult result = VK_ERROR_VALIDATION_FAILED_EXT;
    bool skipCall = false;
    layer_data *my_data = get_my_data_ptr(get_dispatch_key(physicalDevice), layer_data_map);
    assert(my_data != NULL);

    skipCall |= parameter_validation_vkGetPhysicalDeviceImageFormatProperties(my_data->report_data, format, type, tiling, usage, flags,
                                                                     pImageFormatProperties);

    if (!skipCall) {
        result = get_dispatch_table(pc_instance_table_map, physicalDevice)
                     ->GetPhysicalDeviceImageFormatProperties(physicalDevice, format, type, tiling, usage, flags,
                                                              pImageFormatProperties);

        validate_result(my_data->report_data, "vkGetPhysicalDeviceImageFormatProperties", result);
    }

    return result;
}

VKAPI_ATTR void VKAPI_CALL
GetPhysicalDeviceProperties(VkPhysicalDevice physicalDevice, VkPhysicalDeviceProperties *pProperties) {
    bool skipCall = false;
    layer_data *my_data = get_my_data_ptr(get_dispatch_key(physicalDevice), layer_data_map);
    assert(my_data != NULL);

    skipCall |= parameter_validation_vkGetPhysicalDeviceProperties(my_data->report_data, pProperties);

    if (!skipCall) {
        get_dispatch_table(pc_instance_table_map, physicalDevice)->GetPhysicalDeviceProperties(physicalDevice, pProperties);
    }
}

VKAPI_ATTR void VKAPI_CALL
GetPhysicalDeviceQueueFamilyProperties(VkPhysicalDevice physicalDevice, uint32_t *pQueueFamilyPropertyCount,
                                       VkQueueFamilyProperties *pQueueFamilyProperties) {
    bool skipCall = false;
    layer_data *my_data = get_my_data_ptr(get_dispatch_key(physicalDevice), layer_data_map);
    assert(my_data != NULL);

    skipCall |= parameter_validation_vkGetPhysicalDeviceQueueFamilyProperties(my_data->report_data, pQueueFamilyPropertyCount,
                                                                     pQueueFamilyProperties);

    if (!skipCall) {
        get_dispatch_table(pc_instance_table_map, physicalDevice)
            ->GetPhysicalDeviceQueueFamilyProperties(physicalDevice, pQueueFamilyPropertyCount, pQueueFamilyProperties);
    }
}

VKAPI_ATTR void VKAPI_CALL
GetPhysicalDeviceMemoryProperties(VkPhysicalDevice physicalDevice, VkPhysicalDeviceMemoryProperties *pMemoryProperties) {
    bool skipCall = false;
    layer_data *my_data = get_my_data_ptr(get_dispatch_key(physicalDevice), layer_data_map);
    assert(my_data != NULL);

    skipCall |= parameter_validation_vkGetPhysicalDeviceMemoryProperties(my_data->report_data, pMemoryProperties);

    if (!skipCall) {
        get_dispatch_table(pc_instance_table_map, physicalDevice)
            ->GetPhysicalDeviceMemoryProperties(physicalDevice, pMemoryProperties);
    }
}

void validateDeviceCreateInfo(VkPhysicalDevice physicalDevice, const VkDeviceCreateInfo *pCreateInfo,
                              const std::vector<VkQueueFamilyProperties> properties) {
    std::unordered_set<uint32_t> set;

    if ((pCreateInfo != nullptr) && (pCreateInfo->pQueueCreateInfos != nullptr)) {
        for (uint32_t i = 0; i < pCreateInfo->queueCreateInfoCount; ++i) {
            if (set.count(pCreateInfo->pQueueCreateInfos[i].queueFamilyIndex)) {
                log_msg(mdd(physicalDevice), VK_DEBUG_REPORT_ERROR_BIT_EXT, VK_DEBUG_REPORT_OBJECT_TYPE_UNKNOWN_EXT, 0, __LINE__,
                        INVALID_USAGE, "PARAMCHECK",
                        "VkDeviceCreateInfo parameter, uint32_t pQueueCreateInfos[%d]->queueFamilyIndex, is not unique within this "
                        "structure.",
                        i);
            } else {
                set.insert(pCreateInfo->pQueueCreateInfos[i].queueFamilyIndex);
            }

            if (pCreateInfo->pQueueCreateInfos[i].pQueuePriorities != nullptr) {
                for (uint32_t j = 0; j < pCreateInfo->pQueueCreateInfos[i].queueCount; ++j) {
                    if ((pCreateInfo->pQueueCreateInfos[i].pQueuePriorities[j] < 0.f) ||
                        (pCreateInfo->pQueueCreateInfos[i].pQueuePriorities[j] > 1.f)) {
                        log_msg(mdd(physicalDevice), VK_DEBUG_REPORT_ERROR_BIT_EXT, VK_DEBUG_REPORT_OBJECT_TYPE_UNKNOWN_EXT, 0,
                                __LINE__, INVALID_USAGE, "PARAMCHECK",
                                "VkDeviceCreateInfo parameter, uint32_t pQueueCreateInfos[%d]->pQueuePriorities[%d], must be "
                                "between 0 and 1. Actual value is %f",
                                i, j, pCreateInfo->pQueueCreateInfos[i].pQueuePriorities[j]);
                    }
                }
            }

            if (pCreateInfo->pQueueCreateInfos[i].queueFamilyIndex >= properties.size()) {
                log_msg(
                    mdd(physicalDevice), VK_DEBUG_REPORT_ERROR_BIT_EXT, VK_DEBUG_REPORT_OBJECT_TYPE_UNKNOWN_EXT, 0, __LINE__,
                    INVALID_USAGE, "PARAMCHECK",
                    "VkDeviceCreateInfo parameter, uint32_t pQueueCreateInfos[%d]->queueFamilyIndex cannot be more than the number "
                    "of queue families.",
                    i);
            } else if (pCreateInfo->pQueueCreateInfos[i].queueCount >
                       properties[pCreateInfo->pQueueCreateInfos[i].queueFamilyIndex].queueCount) {
                log_msg(
                    mdd(physicalDevice), VK_DEBUG_REPORT_ERROR_BIT_EXT, VK_DEBUG_REPORT_OBJECT_TYPE_UNKNOWN_EXT, 0, __LINE__,
                    INVALID_USAGE, "PARAMCHECK",
                    "VkDeviceCreateInfo parameter, uint32_t pQueueCreateInfos[%d]->queueCount cannot be more than the number of "
                    "queues for the given family index.",
                    i);
            }
        }
    }
}

void storeCreateDeviceData(VkDevice device, const VkDeviceCreateInfo *pCreateInfo) {
    layer_data *my_device_data = get_my_data_ptr(get_dispatch_key(device), layer_data_map);

    if ((pCreateInfo != nullptr) && (pCreateInfo->pQueueCreateInfos != nullptr)) {
        for (uint32_t i = 0; i < pCreateInfo->queueCreateInfoCount; ++i) {
            my_device_data->queueFamilyIndexMap.insert(
                std::make_pair(pCreateInfo->pQueueCreateInfos[i].queueFamilyIndex, pCreateInfo->pQueueCreateInfos[i].queueCount));
        }
    }
}

VKAPI_ATTR VkResult VKAPI_CALL CreateDevice(VkPhysicalDevice physicalDevice,
                                            const VkDeviceCreateInfo *pCreateInfo,
                                            const VkAllocationCallbacks *pAllocator, VkDevice *pDevice) {
    /*
     * NOTE: We do not validate physicalDevice or any dispatchable
     * object as the first parameter. We couldn't get here if it was wrong!
     */

    VkResult result = VK_ERROR_VALIDATION_FAILED_EXT;
    bool skipCall = false;
    layer_data *my_instance_data = get_my_data_ptr(get_dispatch_key(physicalDevice), layer_data_map);
    assert(my_instance_data != nullptr);

    skipCall |= parameter_validation_vkCreateDevice(my_instance_data->report_data, pCreateInfo, pAllocator, pDevice);

    if (pCreateInfo != NULL) {
        if ((pCreateInfo->enabledLayerCount > 0) && (pCreateInfo->ppEnabledLayerNames != NULL)) {
            for (size_t i = 0; i < pCreateInfo->enabledLayerCount; i++) {
                skipCall |= validate_string(my_instance_data->report_data, "vkCreateDevice", "pCreateInfo->ppEnabledLayerNames",
                                            pCreateInfo->ppEnabledLayerNames[i]);
            }
        }

        if ((pCreateInfo->enabledExtensionCount > 0) && (pCreateInfo->ppEnabledExtensionNames != NULL)) {
            for (size_t i = 0; i < pCreateInfo->enabledExtensionCount; i++) {
                skipCall |= validate_string(my_instance_data->report_data, "vkCreateDevice", "pCreateInfo->ppEnabledExtensionNames",
                                            pCreateInfo->ppEnabledExtensionNames[i]);
            }
        }
    }

    if (!skipCall) {
        VkLayerDeviceCreateInfo *chain_info = get_chain_info(pCreateInfo, VK_LAYER_LINK_INFO);
        assert(chain_info != nullptr);
        assert(chain_info->u.pLayerInfo != nullptr);

        PFN_vkGetInstanceProcAddr fpGetInstanceProcAddr = chain_info->u.pLayerInfo->pfnNextGetInstanceProcAddr;
        PFN_vkGetDeviceProcAddr fpGetDeviceProcAddr = chain_info->u.pLayerInfo->pfnNextGetDeviceProcAddr;
        PFN_vkCreateDevice fpCreateDevice = (PFN_vkCreateDevice)fpGetInstanceProcAddr(my_instance_data->instance, "vkCreateDevice");
        if (fpCreateDevice == NULL) {
            return VK_ERROR_INITIALIZATION_FAILED;
        }

        // Advance the link info for the next element on the chain
        chain_info->u.pLayerInfo = chain_info->u.pLayerInfo->pNext;

        result = fpCreateDevice(physicalDevice, pCreateInfo, pAllocator, pDevice);

        validate_result(my_instance_data->report_data, "vkCreateDevice", result);

        if (result == VK_SUCCESS) {
            layer_data *my_device_data = get_my_data_ptr(get_dispatch_key(*pDevice), layer_data_map);
            assert(my_device_data != nullptr);

            my_device_data->report_data = layer_debug_report_create_device(my_instance_data->report_data, *pDevice);
            initDeviceTable(*pDevice, fpGetDeviceProcAddr, pc_device_table_map);

            uint32_t count;
            get_dispatch_table(pc_instance_table_map, physicalDevice)
                ->GetPhysicalDeviceQueueFamilyProperties(physicalDevice, &count, nullptr);
            std::vector<VkQueueFamilyProperties> properties(count);
            get_dispatch_table(pc_instance_table_map, physicalDevice)
                ->GetPhysicalDeviceQueueFamilyProperties(physicalDevice, &count, &properties[0]);

            validateDeviceCreateInfo(physicalDevice, pCreateInfo, properties);
            storeCreateDeviceData(*pDevice, pCreateInfo);
        }
    }

    return result;
}

VKAPI_ATTR void VKAPI_CALL DestroyDevice(VkDevice device, const VkAllocationCallbacks *pAllocator) {
    dispatch_key key = get_dispatch_key(device);
    bool skipCall = false;
    layer_data *my_data = get_my_data_ptr(key, layer_data_map);
    assert(my_data != NULL);

    skipCall |= parameter_validation_vkDestroyDevice(my_data->report_data, pAllocator);

    if (!skipCall) {
        layer_debug_report_destroy_device(device);

#if DISPATCH_MAP_DEBUG
        fprintf(stderr, "Device:  0x%p, key:  0x%p\n", device, key);
#endif

        get_dispatch_table(pc_device_table_map, device)->DestroyDevice(device, pAllocator);
        pc_device_table_map.erase(key);
        layer_data_map.erase(key);
    }
}

bool PreGetDeviceQueue(VkDevice device, uint32_t queueFamilyIndex, uint32_t queueIndex) {
    layer_data *my_device_data = get_my_data_ptr(get_dispatch_key(device), layer_data_map);
    assert(my_device_data != nullptr);

    validate_queue_family_index(my_device_data, "vkGetDeviceQueue", "queueFamilyIndex", queueFamilyIndex);

    const auto &queue_data = my_device_data->queueFamilyIndexMap.find(queueFamilyIndex);
    if (queue_data->second <= queueIndex) {
        log_msg(mdd(device), VK_DEBUG_REPORT_ERROR_BIT_EXT, VK_DEBUG_REPORT_OBJECT_TYPE_UNKNOWN_EXT, 0, __LINE__, INVALID_USAGE,
                "PARAMCHECK",
                "VkGetDeviceQueue parameter, uint32_t queueIndex %d, must be less than the number of queues given when the device "
                "was created.",
                queueIndex);
        return false;
    }

    return true;
}

VKAPI_ATTR void VKAPI_CALL
GetDeviceQueue(VkDevice device, uint32_t queueFamilyIndex, uint32_t queueIndex, VkQueue *pQueue) {
    bool skipCall = false;
    layer_data *my_data = get_my_data_ptr(get_dispatch_key(device), layer_data_map);
    assert(my_data != NULL);

    skipCall |= parameter_validation_vkGetDeviceQueue(my_data->report_data, queueFamilyIndex, queueIndex, pQueue);

    if (!skipCall) {
        PreGetDeviceQueue(device, queueFamilyIndex, queueIndex);

        get_dispatch_table(pc_device_table_map, device)->GetDeviceQueue(device, queueFamilyIndex, queueIndex, pQueue);
    }
}

VKAPI_ATTR VkResult VKAPI_CALL
QueueSubmit(VkQueue queue, uint32_t submitCount, const VkSubmitInfo *pSubmits, VkFence fence) {
    VkResult result = VK_ERROR_VALIDATION_FAILED_EXT;
    bool skipCall = false;
    layer_data *my_data = get_my_data_ptr(get_dispatch_key(queue), layer_data_map);
    assert(my_data != NULL);

    skipCall |= parameter_validation_vkQueueSubmit(my_data->report_data, submitCount, pSubmits, fence);

    if (!skipCall) {
        result = get_dispatch_table(pc_device_table_map, queue)->QueueSubmit(queue, submitCount, pSubmits, fence);

        validate_result(my_data->report_data, "vkQueueSubmit", result);
    }

    return result;
}

VKAPI_ATTR VkResult VKAPI_CALL QueueWaitIdle(VkQueue queue) {
    layer_data *my_data = get_my_data_ptr(get_dispatch_key(queue), layer_data_map);
    assert(my_data != NULL);

    VkResult result = get_dispatch_table(pc_device_table_map, queue)->QueueWaitIdle(queue);

    validate_result(my_data->report_data, "vkQueueWaitIdle", result);

    return result;
}

VKAPI_ATTR VkResult VKAPI_CALL DeviceWaitIdle(VkDevice device) {
    layer_data *my_data = get_my_data_ptr(get_dispatch_key(device), layer_data_map);
    assert(my_data != NULL);

    VkResult result = get_dispatch_table(pc_device_table_map, device)->DeviceWaitIdle(device);

    validate_result(my_data->report_data, "vkDeviceWaitIdle", result);

    return result;
}

VKAPI_ATTR VkResult VKAPI_CALL AllocateMemory(VkDevice device, const VkMemoryAllocateInfo *pAllocateInfo,
                                                                const VkAllocationCallbacks *pAllocator, VkDeviceMemory *pMemory) {
    VkResult result = VK_ERROR_VALIDATION_FAILED_EXT;
    bool skipCall = false;
    layer_data *my_data = get_my_data_ptr(get_dispatch_key(device), layer_data_map);
    assert(my_data != NULL);

    skipCall |= parameter_validation_vkAllocateMemory(my_data->report_data, pAllocateInfo, pAllocator, pMemory);

    if (!skipCall) {
        result = get_dispatch_table(pc_device_table_map, device)->AllocateMemory(device, pAllocateInfo, pAllocator, pMemory);

        validate_result(my_data->report_data, "vkAllocateMemory", result);
    }

    return result;
}

VKAPI_ATTR void VKAPI_CALL
FreeMemory(VkDevice device, VkDeviceMemory memory, const VkAllocationCallbacks *pAllocator) {
    bool skipCall = false;
    layer_data *my_data = get_my_data_ptr(get_dispatch_key(device), layer_data_map);
    assert(my_data != NULL);

    skipCall |= parameter_validation_vkFreeMemory(my_data->report_data, memory, pAllocator);

    if (!skipCall) {
        get_dispatch_table(pc_device_table_map, device)->FreeMemory(device, memory, pAllocator);
    }
}

VKAPI_ATTR VkResult VKAPI_CALL
MapMemory(VkDevice device, VkDeviceMemory memory, VkDeviceSize offset, VkDeviceSize size, VkMemoryMapFlags flags, void **ppData) {
    VkResult result = VK_ERROR_VALIDATION_FAILED_EXT;
    bool skipCall = false;
    layer_data *my_data = get_my_data_ptr(get_dispatch_key(device), layer_data_map);
    assert(my_data != NULL);

    skipCall |= parameter_validation_vkMapMemory(my_data->report_data, memory, offset, size, flags, ppData);

    if (!skipCall) {
        result = get_dispatch_table(pc_device_table_map, device)->MapMemory(device, memory, offset, size, flags, ppData);

        validate_result(my_data->report_data, "vkMapMemory", result);
    }

    return result;
}

VKAPI_ATTR void VKAPI_CALL UnmapMemory(VkDevice device, VkDeviceMemory memory) {
    bool skipCall = false;
    layer_data *my_data = get_my_data_ptr(get_dispatch_key(device), layer_data_map);
    assert(my_data != NULL);

    skipCall |= parameter_validation_vkUnmapMemory(my_data->report_data, memory);

    if (!skipCall) {
        get_dispatch_table(pc_device_table_map, device)->UnmapMemory(device, memory);
    }
}

VKAPI_ATTR VkResult VKAPI_CALL
FlushMappedMemoryRanges(VkDevice device, uint32_t memoryRangeCount, const VkMappedMemoryRange *pMemoryRanges) {
    VkResult result = VK_ERROR_VALIDATION_FAILED_EXT;
    bool skipCall = false;
    layer_data *my_data = get_my_data_ptr(get_dispatch_key(device), layer_data_map);
    assert(my_data != NULL);

    skipCall |= parameter_validation_vkFlushMappedMemoryRanges(my_data->report_data, memoryRangeCount, pMemoryRanges);

    if (!skipCall) {
        result = get_dispatch_table(pc_device_table_map, device)->FlushMappedMemoryRanges(device, memoryRangeCount, pMemoryRanges);

        validate_result(my_data->report_data, "vkFlushMappedMemoryRanges", result);
    }

    return result;
}

VKAPI_ATTR VkResult VKAPI_CALL
InvalidateMappedMemoryRanges(VkDevice device, uint32_t memoryRangeCount, const VkMappedMemoryRange *pMemoryRanges) {
    VkResult result = VK_ERROR_VALIDATION_FAILED_EXT;
    bool skipCall = false;
    layer_data *my_data = get_my_data_ptr(get_dispatch_key(device), layer_data_map);
    assert(my_data != NULL);

    skipCall |= parameter_validation_vkInvalidateMappedMemoryRanges(my_data->report_data, memoryRangeCount, pMemoryRanges);

    if (!skipCall) {
        result =
            get_dispatch_table(pc_device_table_map, device)->InvalidateMappedMemoryRanges(device, memoryRangeCount, pMemoryRanges);

        validate_result(my_data->report_data, "vkInvalidateMappedMemoryRanges", result);
    }

    return result;
}

VKAPI_ATTR void VKAPI_CALL
GetDeviceMemoryCommitment(VkDevice device, VkDeviceMemory memory, VkDeviceSize *pCommittedMemoryInBytes) {
    bool skipCall = false;
    layer_data *my_data = get_my_data_ptr(get_dispatch_key(device), layer_data_map);
    assert(my_data != NULL);

    skipCall |= parameter_validation_vkGetDeviceMemoryCommitment(my_data->report_data, memory, pCommittedMemoryInBytes);

    if (!skipCall) {
        get_dispatch_table(pc_device_table_map, device)->GetDeviceMemoryCommitment(device, memory, pCommittedMemoryInBytes);
    }
}

VKAPI_ATTR VkResult VKAPI_CALL BindBufferMemory(VkDevice device, VkBuffer buffer, VkDeviceMemory memory,
                                                VkDeviceSize memoryOffset) {
    VkResult result = VK_ERROR_VALIDATION_FAILED_EXT;
    bool skipCall = false;
    layer_data *my_data = get_my_data_ptr(get_dispatch_key(device), layer_data_map);
    assert(my_data != NULL);

    skipCall |= parameter_validation_vkBindBufferMemory(my_data->report_data, buffer, memory, memoryOffset);

    if (!skipCall) {
        result = get_dispatch_table(pc_device_table_map, device)->BindBufferMemory(device, buffer, memory, memoryOffset);

        validate_result(my_data->report_data, "vkBindBufferMemory", result);
    }

    return result;
}

VKAPI_ATTR VkResult VKAPI_CALL BindImageMemory(VkDevice device, VkImage image, VkDeviceMemory memory,
                                               VkDeviceSize memoryOffset) {
    VkResult result = VK_ERROR_VALIDATION_FAILED_EXT;
    bool skipCall = false;
    layer_data *my_data = get_my_data_ptr(get_dispatch_key(device), layer_data_map);
    assert(my_data != NULL);

    skipCall |= parameter_validation_vkBindImageMemory(my_data->report_data, image, memory, memoryOffset);

    if (!skipCall) {
        result = get_dispatch_table(pc_device_table_map, device)->BindImageMemory(device, image, memory, memoryOffset);

        validate_result(my_data->report_data, "vkBindImageMemory", result);
    }

    return result;
}

VKAPI_ATTR void VKAPI_CALL
GetBufferMemoryRequirements(VkDevice device, VkBuffer buffer, VkMemoryRequirements *pMemoryRequirements) {
    bool skipCall = false;
    layer_data *my_data = get_my_data_ptr(get_dispatch_key(device), layer_data_map);
    assert(my_data != NULL);

    skipCall |= parameter_validation_vkGetBufferMemoryRequirements(my_data->report_data, buffer, pMemoryRequirements);

    if (!skipCall) {
        get_dispatch_table(pc_device_table_map, device)->GetBufferMemoryRequirements(device, buffer, pMemoryRequirements);
    }
}

VKAPI_ATTR void VKAPI_CALL
GetImageMemoryRequirements(VkDevice device, VkImage image, VkMemoryRequirements *pMemoryRequirements) {
    bool skipCall = false;
    layer_data *my_data = get_my_data_ptr(get_dispatch_key(device), layer_data_map);
    assert(my_data != NULL);

    skipCall |= parameter_validation_vkGetImageMemoryRequirements(my_data->report_data, image, pMemoryRequirements);

    if (!skipCall) {
        get_dispatch_table(pc_device_table_map, device)->GetImageMemoryRequirements(device, image, pMemoryRequirements);
    }
}

bool PostGetImageSparseMemoryRequirements(VkDevice device, VkImage image, uint32_t *pNumRequirements,
                                          VkSparseImageMemoryRequirements *pSparseMemoryRequirements) {
    if (pSparseMemoryRequirements != nullptr) {
        if ((pSparseMemoryRequirements->formatProperties.aspectMask &
             (VK_IMAGE_ASPECT_COLOR_BIT | VK_IMAGE_ASPECT_DEPTH_BIT | VK_IMAGE_ASPECT_STENCIL_BIT |
              VK_IMAGE_ASPECT_METADATA_BIT)) == 0) {
            log_msg(mdd(device), VK_DEBUG_REPORT_ERROR_BIT_EXT, VK_DEBUG_REPORT_OBJECT_TYPE_UNKNOWN_EXT, 0, __LINE__,
                    UNRECOGNIZED_VALUE, "PARAMCHECK",
                    "vkGetImageSparseMemoryRequirements parameter, VkImageAspect "
                    "pSparseMemoryRequirements->formatProperties.aspectMask, is an unrecognized enumerator");
            return false;
        }
    }

    return true;
}

VKAPI_ATTR void VKAPI_CALL
GetImageSparseMemoryRequirements(VkDevice device, VkImage image, uint32_t *pSparseMemoryRequirementCount,
                                 VkSparseImageMemoryRequirements *pSparseMemoryRequirements) {
    bool skipCall = false;
    layer_data *my_data = get_my_data_ptr(get_dispatch_key(device), layer_data_map);
    assert(my_data != NULL);

    skipCall |= parameter_validation_vkGetImageSparseMemoryRequirements(my_data->report_data, image, pSparseMemoryRequirementCount,
                                                               pSparseMemoryRequirements);

    if (!skipCall) {
        get_dispatch_table(pc_device_table_map, device)
            ->GetImageSparseMemoryRequirements(device, image, pSparseMemoryRequirementCount, pSparseMemoryRequirements);

        PostGetImageSparseMemoryRequirements(device, image, pSparseMemoryRequirementCount, pSparseMemoryRequirements);
    }
}

bool PostGetPhysicalDeviceSparseImageFormatProperties(VkPhysicalDevice physicalDevice, VkFormat format, VkImageType type,
                                                      VkSampleCountFlagBits samples, VkImageUsageFlags usage, VkImageTiling tiling,
                                                      uint32_t *pNumProperties, VkSparseImageFormatProperties *pProperties) {
    if (pProperties != nullptr) {
        if ((pProperties->aspectMask & (VK_IMAGE_ASPECT_COLOR_BIT | VK_IMAGE_ASPECT_DEPTH_BIT | VK_IMAGE_ASPECT_STENCIL_BIT |
                                        VK_IMAGE_ASPECT_METADATA_BIT)) == 0) {
            log_msg(mdd(physicalDevice), VK_DEBUG_REPORT_ERROR_BIT_EXT, VK_DEBUG_REPORT_OBJECT_TYPE_UNKNOWN_EXT, 0, __LINE__, 1,
                    "PARAMCHECK",
                    "vkGetPhysicalDeviceSparseImageFormatProperties parameter, VkImageAspect pProperties->aspectMask, is an "
                    "unrecognized enumerator");
            return false;
        }
    }

    return true;
}

VKAPI_ATTR void VKAPI_CALL
GetPhysicalDeviceSparseImageFormatProperties(VkPhysicalDevice physicalDevice, VkFormat format, VkImageType type,
                                             VkSampleCountFlagBits samples, VkImageUsageFlags usage, VkImageTiling tiling,
                                             uint32_t *pPropertyCount, VkSparseImageFormatProperties *pProperties) {
    bool skipCall = false;
    layer_data *my_data = get_my_data_ptr(get_dispatch_key(physicalDevice), layer_data_map);
    assert(my_data != NULL);

    skipCall |= parameter_validation_vkGetPhysicalDeviceSparseImageFormatProperties(my_data->report_data, format, type, samples, usage,
                                                                           tiling, pPropertyCount, pProperties);

    if (!skipCall) {
        get_dispatch_table(pc_instance_table_map, physicalDevice)
            ->GetPhysicalDeviceSparseImageFormatProperties(physicalDevice, format, type, samples, usage, tiling, pPropertyCount,
                                                           pProperties);

        PostGetPhysicalDeviceSparseImageFormatProperties(physicalDevice, format, type, samples, usage, tiling, pPropertyCount,
                                                         pProperties);
    }
}

VKAPI_ATTR VkResult VKAPI_CALL
QueueBindSparse(VkQueue queue, uint32_t bindInfoCount, const VkBindSparseInfo *pBindInfo, VkFence fence) {
    VkResult result = VK_ERROR_VALIDATION_FAILED_EXT;
    bool skipCall = false;
    layer_data *my_data = get_my_data_ptr(get_dispatch_key(queue), layer_data_map);
    assert(my_data != NULL);

    skipCall |= parameter_validation_vkQueueBindSparse(my_data->report_data, bindInfoCount, pBindInfo, fence);

    if (!skipCall) {
        result = get_dispatch_table(pc_device_table_map, queue)->QueueBindSparse(queue, bindInfoCount, pBindInfo, fence);

        validate_result(my_data->report_data, "vkQueueBindSparse", result);
    }

    return result;
}

VKAPI_ATTR VkResult VKAPI_CALL
CreateFence(VkDevice device, const VkFenceCreateInfo *pCreateInfo, const VkAllocationCallbacks *pAllocator, VkFence *pFence) {
    VkResult result = VK_ERROR_VALIDATION_FAILED_EXT;
    bool skipCall = false;
    layer_data *my_data = get_my_data_ptr(get_dispatch_key(device), layer_data_map);
    assert(my_data != NULL);

    skipCall |= parameter_validation_vkCreateFence(my_data->report_data, pCreateInfo, pAllocator, pFence);

    if (!skipCall) {
        result = get_dispatch_table(pc_device_table_map, device)->CreateFence(device, pCreateInfo, pAllocator, pFence);

        validate_result(my_data->report_data, "vkCreateFence", result);
    }

    return result;
}

VKAPI_ATTR void VKAPI_CALL DestroyFence(VkDevice device, VkFence fence, const VkAllocationCallbacks *pAllocator) {
    bool skipCall = false;
    layer_data *my_data = get_my_data_ptr(get_dispatch_key(device), layer_data_map);
    assert(my_data != NULL);

    skipCall |= parameter_validation_vkDestroyFence(my_data->report_data, fence, pAllocator);

    if (!skipCall) {
        get_dispatch_table(pc_device_table_map, device)->DestroyFence(device, fence, pAllocator);
    }
}

VKAPI_ATTR VkResult VKAPI_CALL ResetFences(VkDevice device, uint32_t fenceCount, const VkFence *pFences) {
    VkResult result = VK_ERROR_VALIDATION_FAILED_EXT;
    bool skipCall = false;
    layer_data *my_data = get_my_data_ptr(get_dispatch_key(device), layer_data_map);
    assert(my_data != NULL);

    skipCall |= parameter_validation_vkResetFences(my_data->report_data, fenceCount, pFences);

    if (!skipCall) {
        result = get_dispatch_table(pc_device_table_map, device)->ResetFences(device, fenceCount, pFences);

        validate_result(my_data->report_data, "vkResetFences", result);
    }

    return result;
}

VKAPI_ATTR VkResult VKAPI_CALL GetFenceStatus(VkDevice device, VkFence fence) {
    VkResult result = VK_ERROR_VALIDATION_FAILED_EXT;
    bool skipCall = false;
    layer_data *my_data = get_my_data_ptr(get_dispatch_key(device), layer_data_map);
    assert(my_data != NULL);

    skipCall |= parameter_validation_vkGetFenceStatus(my_data->report_data, fence);

    if (!skipCall) {
        result = get_dispatch_table(pc_device_table_map, device)->GetFenceStatus(device, fence);

        validate_result(my_data->report_data, "vkGetFenceStatus", result);
    }

    return result;
}

VKAPI_ATTR VkResult VKAPI_CALL
WaitForFences(VkDevice device, uint32_t fenceCount, const VkFence *pFences, VkBool32 waitAll, uint64_t timeout) {
    VkResult result = VK_ERROR_VALIDATION_FAILED_EXT;
    bool skipCall = false;
    layer_data *my_data = get_my_data_ptr(get_dispatch_key(device), layer_data_map);
    assert(my_data != NULL);

    skipCall |= parameter_validation_vkWaitForFences(my_data->report_data, fenceCount, pFences, waitAll, timeout);

    if (!skipCall) {
        result = get_dispatch_table(pc_device_table_map, device)->WaitForFences(device, fenceCount, pFences, waitAll, timeout);

        validate_result(my_data->report_data, "vkWaitForFences", result);
    }

    return result;
}

VKAPI_ATTR VkResult VKAPI_CALL CreateSemaphore(VkDevice device, const VkSemaphoreCreateInfo *pCreateInfo,
                                                                 const VkAllocationCallbacks *pAllocator, VkSemaphore *pSemaphore) {
    VkResult result = VK_ERROR_VALIDATION_FAILED_EXT;
    bool skipCall = false;
    layer_data *my_data = get_my_data_ptr(get_dispatch_key(device), layer_data_map);
    assert(my_data != NULL);

    skipCall |= parameter_validation_vkCreateSemaphore(my_data->report_data, pCreateInfo, pAllocator, pSemaphore);

    if (!skipCall) {
        result = get_dispatch_table(pc_device_table_map, device)->CreateSemaphore(device, pCreateInfo, pAllocator, pSemaphore);

        validate_result(my_data->report_data, "vkCreateSemaphore", result);
    }

    return result;
}

VKAPI_ATTR void VKAPI_CALL
DestroySemaphore(VkDevice device, VkSemaphore semaphore, const VkAllocationCallbacks *pAllocator) {
    bool skipCall = false;
    layer_data *my_data = get_my_data_ptr(get_dispatch_key(device), layer_data_map);
    assert(my_data != NULL);

    skipCall |= parameter_validation_vkDestroySemaphore(my_data->report_data, semaphore, pAllocator);

    if (!skipCall) {
        get_dispatch_table(pc_device_table_map, device)->DestroySemaphore(device, semaphore, pAllocator);
    }
}

VKAPI_ATTR VkResult VKAPI_CALL
CreateEvent(VkDevice device, const VkEventCreateInfo *pCreateInfo, const VkAllocationCallbacks *pAllocator, VkEvent *pEvent) {
    VkResult result = VK_ERROR_VALIDATION_FAILED_EXT;
    bool skipCall = false;
    layer_data *my_data = get_my_data_ptr(get_dispatch_key(device), layer_data_map);
    assert(my_data != NULL);

    skipCall |= parameter_validation_vkCreateEvent(my_data->report_data, pCreateInfo, pAllocator, pEvent);

    if (!skipCall) {
        result = get_dispatch_table(pc_device_table_map, device)->CreateEvent(device, pCreateInfo, pAllocator, pEvent);

        validate_result(my_data->report_data, "vkCreateEvent", result);
    }

    return result;
}

VKAPI_ATTR void VKAPI_CALL DestroyEvent(VkDevice device, VkEvent event, const VkAllocationCallbacks *pAllocator) {
    bool skipCall = false;
    layer_data *my_data = get_my_data_ptr(get_dispatch_key(device), layer_data_map);
    assert(my_data != NULL);

    skipCall |= parameter_validation_vkDestroyEvent(my_data->report_data, event, pAllocator);

    if (!skipCall) {
        get_dispatch_table(pc_device_table_map, device)->DestroyEvent(device, event, pAllocator);
    }
}

VKAPI_ATTR VkResult VKAPI_CALL GetEventStatus(VkDevice device, VkEvent event) {
    VkResult result = VK_ERROR_VALIDATION_FAILED_EXT;
    bool skipCall = false;
    layer_data *my_data = get_my_data_ptr(get_dispatch_key(device), layer_data_map);
    assert(my_data != NULL);

    skipCall |= parameter_validation_vkGetEventStatus(my_data->report_data, event);

    if (!skipCall) {
        result = get_dispatch_table(pc_device_table_map, device)->GetEventStatus(device, event);

        validate_result(my_data->report_data, "vkGetEventStatus", result);
    }

    return result;
}

VKAPI_ATTR VkResult VKAPI_CALL SetEvent(VkDevice device, VkEvent event) {
    VkResult result = VK_ERROR_VALIDATION_FAILED_EXT;
    bool skipCall = false;
    layer_data *my_data = get_my_data_ptr(get_dispatch_key(device), layer_data_map);
    assert(my_data != NULL);

    skipCall |= parameter_validation_vkSetEvent(my_data->report_data, event);

    if (!skipCall) {
        result = get_dispatch_table(pc_device_table_map, device)->SetEvent(device, event);

        validate_result(my_data->report_data, "vkSetEvent", result);
    }

    return result;
}

VKAPI_ATTR VkResult VKAPI_CALL ResetEvent(VkDevice device, VkEvent event) {
    VkResult result = VK_ERROR_VALIDATION_FAILED_EXT;
    bool skipCall = false;
    layer_data *my_data = get_my_data_ptr(get_dispatch_key(device), layer_data_map);
    assert(my_data != NULL);

    skipCall |= parameter_validation_vkResetEvent(my_data->report_data, event);

    if (!skipCall) {
        result = get_dispatch_table(pc_device_table_map, device)->ResetEvent(device, event);

        validate_result(my_data->report_data, "vkResetEvent", result);
    }

    return result;
}

VKAPI_ATTR VkResult VKAPI_CALL CreateQueryPool(VkDevice device, const VkQueryPoolCreateInfo *pCreateInfo,
                                                const VkAllocationCallbacks *pAllocator, VkQueryPool *pQueryPool) {
    VkResult result = VK_ERROR_VALIDATION_FAILED_EXT;
    bool skip_call = false;
    layer_data *device_data = get_my_data_ptr(get_dispatch_key(device), layer_data_map);
    assert(device_data != nullptr);
    debug_report_data *report_data = device_data->report_data;

    skip_call |= parameter_validation_vkCreateQueryPool(device_data->report_data, pCreateInfo, pAllocator, pQueryPool);

    // Validation for parameters excluded from the generated validation code due to a 'noautovalidity' tag in vk.xml
    if (pCreateInfo != nullptr) {
        // If queryType is VK_QUERY_TYPE_PIPELINE_STATISTICS, pipelineStatistics must be a valid combination of
        // VkQueryPipelineStatisticFlagBits values
        if ((pCreateInfo->queryType == VK_QUERY_TYPE_PIPELINE_STATISTICS) && (pCreateInfo->pipelineStatistics != 0) &&
            ((pCreateInfo->pipelineStatistics & (~AllVkQueryPipelineStatisticFlagBits)) != 0)) {
            skip_call |=
                log_msg(report_data, VK_DEBUG_REPORT_ERROR_BIT_EXT, VK_DEBUG_REPORT_OBJECT_TYPE_UNKNOWN_EXT, 0, __LINE__,
                        UNRECOGNIZED_VALUE, LayerName, "vkCreateQueryPool: if pCreateInfo->queryType is "
                                                       "VK_QUERY_TYPE_PIPELINE_STATISTICS, pCreateInfo->pipelineStatistics must be "
                                                       "a valid combination of VkQueryPipelineStatisticFlagBits values");
        }
    }

    if (!skip_call) {
        result = get_dispatch_table(pc_device_table_map, device)->CreateQueryPool(device, pCreateInfo, pAllocator, pQueryPool);

        validate_result(report_data, "vkCreateQueryPool", result);
    }

    return result;
}

VKAPI_ATTR void VKAPI_CALL
DestroyQueryPool(VkDevice device, VkQueryPool queryPool, const VkAllocationCallbacks *pAllocator) {
    bool skipCall = false;
    layer_data *my_data = get_my_data_ptr(get_dispatch_key(device), layer_data_map);
    assert(my_data != NULL);

    skipCall |= parameter_validation_vkDestroyQueryPool(my_data->report_data, queryPool, pAllocator);

    if (!skipCall) {
        get_dispatch_table(pc_device_table_map, device)->DestroyQueryPool(device, queryPool, pAllocator);
    }
}

VKAPI_ATTR VkResult VKAPI_CALL GetQueryPoolResults(VkDevice device, VkQueryPool queryPool, uint32_t firstQuery,
                                                   uint32_t queryCount, size_t dataSize, void *pData,
                                                   VkDeviceSize stride, VkQueryResultFlags flags) {
    VkResult result = VK_ERROR_VALIDATION_FAILED_EXT;
    bool skipCall = false;
    layer_data *my_data = get_my_data_ptr(get_dispatch_key(device), layer_data_map);
    assert(my_data != NULL);

    skipCall |=
        parameter_validation_vkGetQueryPoolResults(my_data->report_data, queryPool, firstQuery, queryCount, dataSize, pData, stride, flags);

    if (!skipCall) {
        result = get_dispatch_table(pc_device_table_map, device)
                     ->GetQueryPoolResults(device, queryPool, firstQuery, queryCount, dataSize, pData, stride, flags);

        validate_result(my_data->report_data, "vkGetQueryPoolResults", result);
    }

    return result;
}

VKAPI_ATTR VkResult VKAPI_CALL
CreateBuffer(VkDevice device, const VkBufferCreateInfo *pCreateInfo, const VkAllocationCallbacks *pAllocator, VkBuffer *pBuffer) {
    VkResult result = VK_ERROR_VALIDATION_FAILED_EXT;
    bool skip_call = false;
    layer_data *device_data = get_my_data_ptr(get_dispatch_key(device), layer_data_map);
    assert(device_data != nullptr);
    debug_report_data *report_data = device_data->report_data;

    skip_call |= parameter_validation_vkCreateBuffer(report_data, pCreateInfo, pAllocator, pBuffer);

    if (pCreateInfo != nullptr) {
        // Validation for parameters excluded from the generated validation code due to a 'noautovalidity' tag in vk.xml
        if (pCreateInfo->sharingMode == VK_SHARING_MODE_CONCURRENT) {
            // If sharingMode is VK_SHARING_MODE_CONCURRENT, queueFamilyIndexCount must be greater than 1
            if (pCreateInfo->queueFamilyIndexCount <= 1) {
                skip_call |=
                    log_msg(report_data, VK_DEBUG_REPORT_ERROR_BIT_EXT, VK_DEBUG_REPORT_OBJECT_TYPE_UNKNOWN_EXT, 0, __LINE__,
                            INVALID_USAGE, LayerName, "vkCreateBuffer: if pCreateInfo->sharingMode is VK_SHARING_MODE_CONCURRENT, "
                                                      "pCreateInfo->queueFamilyIndexCount must be greater than 1");
            }

            // If sharingMode is VK_SHARING_MODE_CONCURRENT, pQueueFamilyIndices must be a pointer to an array of
            // queueFamilyIndexCount uint32_t values
            if (pCreateInfo->pQueueFamilyIndices == nullptr) {
                skip_call |= log_msg(report_data, VK_DEBUG_REPORT_ERROR_BIT_EXT, VK_DEBUG_REPORT_OBJECT_TYPE_UNKNOWN_EXT, 0,
                                     __LINE__, REQUIRED_PARAMETER, LayerName,
                                     "vkCreateBuffer: if pCreateInfo->sharingMode is VK_SHARING_MODE_CONCURRENT, "
                                     "pCreateInfo->pQueueFamilyIndices must be a pointer to an array of "
                                     "pCreateInfo->queueFamilyIndexCount uint32_t values");
            }

            // Ensure that the queue family indices were specified at device creation
            skip_call |= validate_queue_family_indices(device_data, "vkCreateBuffer", "pCreateInfo->pQueueFamilyIndices",
                                                       pCreateInfo->queueFamilyIndexCount, pCreateInfo->pQueueFamilyIndices);
        }
    }

    if (!skip_call) {
        result = get_dispatch_table(pc_device_table_map, device)->CreateBuffer(device, pCreateInfo, pAllocator, pBuffer);

        validate_result(report_data, "vkCreateBuffer", result);
    }

    return result;
}

VKAPI_ATTR void VKAPI_CALL
DestroyBuffer(VkDevice device, VkBuffer buffer, const VkAllocationCallbacks *pAllocator) {
    bool skipCall = false;
    layer_data *my_data = get_my_data_ptr(get_dispatch_key(device), layer_data_map);
    assert(my_data != NULL);

    skipCall |= parameter_validation_vkDestroyBuffer(my_data->report_data, buffer, pAllocator);

    if (!skipCall) {
        get_dispatch_table(pc_device_table_map, device)->DestroyBuffer(device, buffer, pAllocator);
    }
}

VKAPI_ATTR VkResult VKAPI_CALL CreateBufferView(VkDevice device, const VkBufferViewCreateInfo *pCreateInfo,
                                                const VkAllocationCallbacks *pAllocator, VkBufferView *pView) {
    VkResult result = VK_ERROR_VALIDATION_FAILED_EXT;
    bool skipCall = false;
    layer_data *my_data = get_my_data_ptr(get_dispatch_key(device), layer_data_map);
    assert(my_data != NULL);

    skipCall |= parameter_validation_vkCreateBufferView(my_data->report_data, pCreateInfo, pAllocator, pView);

    if (!skipCall) {
        result = get_dispatch_table(pc_device_table_map, device)->CreateBufferView(device, pCreateInfo, pAllocator, pView);

        validate_result(my_data->report_data, "vkCreateBufferView", result);
    }

    return result;
}

VKAPI_ATTR void VKAPI_CALL
DestroyBufferView(VkDevice device, VkBufferView bufferView, const VkAllocationCallbacks *pAllocator) {
    bool skipCall = false;
    layer_data *my_data = get_my_data_ptr(get_dispatch_key(device), layer_data_map);
    assert(my_data != NULL);

    skipCall |= parameter_validation_vkDestroyBufferView(my_data->report_data, bufferView, pAllocator);

    if (!skipCall) {
        get_dispatch_table(pc_device_table_map, device)->DestroyBufferView(device, bufferView, pAllocator);
    }
}

VKAPI_ATTR VkResult VKAPI_CALL CreateImage(VkDevice device, const VkImageCreateInfo *pCreateInfo,
                                           const VkAllocationCallbacks *pAllocator, VkImage *pImage) {
    VkResult result = VK_ERROR_VALIDATION_FAILED_EXT;
    bool skip_call = false;
    layer_data *device_data = get_my_data_ptr(get_dispatch_key(device), layer_data_map);
    assert(device_data != nullptr);
    debug_report_data *report_data = device_data->report_data;

    skip_call |= parameter_validation_vkCreateImage(report_data, pCreateInfo, pAllocator, pImage);

    if (pCreateInfo != nullptr) {
        // Validation for parameters excluded from the generated validation code due to a 'noautovalidity' tag in vk.xml
        if (pCreateInfo->sharingMode == VK_SHARING_MODE_CONCURRENT) {
            // If sharingMode is VK_SHARING_MODE_CONCURRENT, queueFamilyIndexCount must be greater than 1
            if (pCreateInfo->queueFamilyIndexCount <= 1) {
                skip_call |=
                    log_msg(report_data, VK_DEBUG_REPORT_ERROR_BIT_EXT, VK_DEBUG_REPORT_OBJECT_TYPE_UNKNOWN_EXT, 0, __LINE__,
                            INVALID_USAGE, LayerName, "vkCreateImage: if pCreateInfo->sharingMode is VK_SHARING_MODE_CONCURRENT, "
                                                      "pCreateInfo->queueFamilyIndexCount must be greater than 1");
            }

            // If sharingMode is VK_SHARING_MODE_CONCURRENT, pQueueFamilyIndices must be a pointer to an array of
            // queueFamilyIndexCount uint32_t values
            if (pCreateInfo->pQueueFamilyIndices == nullptr) {
                skip_call |= log_msg(report_data, VK_DEBUG_REPORT_ERROR_BIT_EXT, VK_DEBUG_REPORT_OBJECT_TYPE_UNKNOWN_EXT, 0,
                                     __LINE__, REQUIRED_PARAMETER, LayerName,
                                     "vkCreateImage: if pCreateInfo->sharingMode is VK_SHARING_MODE_CONCURRENT, "
                                     "pCreateInfo->pQueueFamilyIndices must be a pointer to an array of "
                                     "pCreateInfo->queueFamilyIndexCount uint32_t values");
            }

            skip_call |= validate_queue_family_indices(device_data, "vkCreateImage", "pCreateInfo->pQueueFamilyIndices",
                                                       pCreateInfo->queueFamilyIndexCount, pCreateInfo->pQueueFamilyIndices);
        }

        // width, height, and depth members of extent must be greater than 0
        skip_call |= ValidateGreaterThan(report_data, "vkCreateImage", "pCreateInfo->extent.width", pCreateInfo->extent.width,
                                           0u);
        skip_call |= ValidateGreaterThan(report_data, "vkCreateImage", "pCreateInfo->extent.height", pCreateInfo->extent.height,
                                           0u);
        skip_call |= ValidateGreaterThan(report_data, "vkCreateImage", "pCreateInfo->extent.depth", pCreateInfo->extent.depth,
                                           0u);

        // mipLevels must be greater than 0
        skip_call |= ValidateGreaterThan(report_data, "vkCreateImage", "pCreateInfo->mipLevels", pCreateInfo->mipLevels,
                                           0u);

        // arrayLayers must be greater than 0
        skip_call |= ValidateGreaterThan(report_data, "vkCreateImage", "pCreateInfo->arrayLayers", pCreateInfo->arrayLayers,
                                           0u);

        // If imageType is VK_IMAGE_TYPE_1D, both extent.height and extent.depth must be 1
        if ((pCreateInfo->imageType == VK_IMAGE_TYPE_1D) && (pCreateInfo->extent.height != 1) && (pCreateInfo->extent.depth != 1)) {
            skip_call |= log_msg(report_data, VK_DEBUG_REPORT_ERROR_BIT_EXT, (VkDebugReportObjectTypeEXT)0, 0, __LINE__, 1,
                                 LayerName, "vkCreateImage: if pCreateInfo->imageType is VK_IMAGE_TYPE_1D, both "
                                                          "pCreateInfo->extent.height and pCreateInfo->extent.depth must be 1");
        }

        if (pCreateInfo->imageType == VK_IMAGE_TYPE_2D) {
            // If imageType is VK_IMAGE_TYPE_2D and flags contains VK_IMAGE_CREATE_CUBE_COMPATIBLE_BIT, extent.width and
            // extent.height must be equal
            if ((pCreateInfo->flags & VK_IMAGE_CREATE_CUBE_COMPATIBLE_BIT) &&
                (pCreateInfo->extent.width != pCreateInfo->extent.height)) {
                skip_call |=
                    log_msg(report_data, VK_DEBUG_REPORT_ERROR_BIT_EXT, (VkDebugReportObjectTypeEXT)0, 0, __LINE__, 1,
                            LayerName, "vkCreateImage: if pCreateInfo->imageType is VK_IMAGE_TYPE_2D and "
                                                     "pCreateInfo->flags contains VK_IMAGE_CREATE_CUBE_COMPATIBLE_BIT, "
                                                     "pCreateInfo->extent.width and pCreateInfo->extent.height must be equal");
            }

            if (pCreateInfo->extent.depth != 1) {
                skip_call |=
                    log_msg(report_data, VK_DEBUG_REPORT_ERROR_BIT_EXT, (VkDebugReportObjectTypeEXT)0, 0, __LINE__, 1,
                            LayerName,
                            "vkCreateImage: if pCreateInfo->imageType is VK_IMAGE_TYPE_2D, pCreateInfo->extent.depth must be 1");
            }
        }

        // mipLevels must be less than or equal to floor(log2(max(extent.width,extent.height,extent.depth)))+1
        uint32_t maxDim = std::max(std::max(pCreateInfo->extent.width, pCreateInfo->extent.height), pCreateInfo->extent.depth);
        if (pCreateInfo->mipLevels > (floor(log2(maxDim)) + 1)) {
            skip_call |= log_msg(
                report_data, VK_DEBUG_REPORT_ERROR_BIT_EXT, (VkDebugReportObjectTypeEXT)0, 0, __LINE__, 1, LayerName,
                "vkCreateImage: pCreateInfo->mipLevels must be less than or equal to "
                "floor(log2(max(pCreateInfo->extent.width, pCreateInfo->extent.height, pCreateInfo->extent.depth)))+1");
        }

        // If flags contains VK_IMAGE_CREATE_SPARSE_RESIDENCY_BIT or VK_IMAGE_CREATE_SPARSE_ALIASED_BIT, it must also contain
        // VK_IMAGE_CREATE_SPARSE_BINDING_BIT
        if (((pCreateInfo->flags & (VK_IMAGE_CREATE_SPARSE_RESIDENCY_BIT | VK_IMAGE_CREATE_SPARSE_ALIASED_BIT)) != 0) &&
            ((pCreateInfo->flags & VK_IMAGE_CREATE_SPARSE_BINDING_BIT) != VK_IMAGE_CREATE_SPARSE_BINDING_BIT)) {
            skip_call |= log_msg(report_data, VK_DEBUG_REPORT_ERROR_BIT_EXT, (VkDebugReportObjectTypeEXT)0, 0, __LINE__, 1,
                                 LayerName,
                                 "vkCreateImage: pCreateInfo->flags contains VK_IMAGE_CREATE_SPARSE_RESIDENCY_BIT or "
                                 "VK_IMAGE_CREATE_SPARSE_ALIASED_BIT, it must also contain VK_IMAGE_CREATE_SPARSE_BINDING_BIT");
        }
    }

    if (!skip_call) {
        result = get_dispatch_table(pc_device_table_map, device)->CreateImage(device, pCreateInfo, pAllocator, pImage);

        validate_result(report_data, "vkCreateImage", result);
    }

    return result;
}

VKAPI_ATTR void VKAPI_CALL DestroyImage(VkDevice device, VkImage image, const VkAllocationCallbacks *pAllocator) {
    bool skipCall = false;
    layer_data *my_data = get_my_data_ptr(get_dispatch_key(device), layer_data_map);
    assert(my_data != NULL);

    skipCall |= parameter_validation_vkDestroyImage(my_data->report_data, image, pAllocator);

    if (!skipCall) {
        get_dispatch_table(pc_device_table_map, device)->DestroyImage(device, image, pAllocator);
    }
}

bool PreGetImageSubresourceLayout(VkDevice device, const VkImageSubresource *pSubresource) {
    if (pSubresource != nullptr) {
        if ((pSubresource->aspectMask & (VK_IMAGE_ASPECT_COLOR_BIT | VK_IMAGE_ASPECT_DEPTH_BIT | VK_IMAGE_ASPECT_STENCIL_BIT |
                                         VK_IMAGE_ASPECT_METADATA_BIT)) == 0) {
            log_msg(mdd(device), VK_DEBUG_REPORT_ERROR_BIT_EXT, VK_DEBUG_REPORT_OBJECT_TYPE_UNKNOWN_EXT, 0, __LINE__,
                    UNRECOGNIZED_VALUE, "PARAMCHECK",
                    "vkGetImageSubresourceLayout parameter, VkImageAspect pSubresource->aspectMask, is an unrecognized enumerator");
            return false;
        }
    }

    return true;
}

VKAPI_ATTR void VKAPI_CALL
GetImageSubresourceLayout(VkDevice device, VkImage image, const VkImageSubresource *pSubresource, VkSubresourceLayout *pLayout) {
    bool skipCall = false;
    layer_data *my_data = get_my_data_ptr(get_dispatch_key(device), layer_data_map);
    assert(my_data != NULL);

    skipCall |= parameter_validation_vkGetImageSubresourceLayout(my_data->report_data, image, pSubresource, pLayout);

    if (!skipCall) {
        PreGetImageSubresourceLayout(device, pSubresource);

        get_dispatch_table(pc_device_table_map, device)->GetImageSubresourceLayout(device, image, pSubresource, pLayout);
    }
}

VKAPI_ATTR VkResult VKAPI_CALL CreateImageView(VkDevice device, const VkImageViewCreateInfo *pCreateInfo,
                                               const VkAllocationCallbacks *pAllocator, VkImageView *pView) {
    VkResult result = VK_ERROR_VALIDATION_FAILED_EXT;
    bool skip_call = false;
    layer_data *my_data = get_my_data_ptr(get_dispatch_key(device), layer_data_map);
    assert(my_data != NULL);
    debug_report_data *report_data = my_data->report_data;

    skip_call |= parameter_validation_vkCreateImageView(report_data, pCreateInfo, pAllocator, pView);

    if (pCreateInfo != nullptr) {
        if ((pCreateInfo->viewType == VK_IMAGE_VIEW_TYPE_1D) || (pCreateInfo->viewType == VK_IMAGE_VIEW_TYPE_2D)) {
            if (pCreateInfo->subresourceRange.layerCount != 1) {
                skip_call |= log_msg(report_data, VK_DEBUG_REPORT_ERROR_BIT_EXT, (VkDebugReportObjectTypeEXT)0, 0, __LINE__, 1,
                                     LayerName, "vkCreateImageView: if pCreateInfo->viewType is VK_IMAGE_TYPE_%dD, "
                                                "pCreateInfo->subresourceRange.layerCount must be 1",
                                     ((pCreateInfo->viewType == VK_IMAGE_VIEW_TYPE_1D) ? 1 : 2));
            }
        } else if ((pCreateInfo->viewType == VK_IMAGE_VIEW_TYPE_1D_ARRAY) ||
                   (pCreateInfo->viewType == VK_IMAGE_VIEW_TYPE_1D_ARRAY)) {
            if (pCreateInfo->subresourceRange.layerCount < 1) {
                skip_call |= log_msg(report_data, VK_DEBUG_REPORT_ERROR_BIT_EXT, (VkDebugReportObjectTypeEXT)0, 0, __LINE__, 1,
                                     LayerName, "vkCreateImageView: if pCreateInfo->viewType is VK_IMAGE_TYPE_%dD_ARRAY, "
                                                "pCreateInfo->subresourceRange.layerCount must be >= 1",
                                     ((pCreateInfo->viewType == VK_IMAGE_VIEW_TYPE_1D_ARRAY) ? 1 : 2));
            }
        } else if (pCreateInfo->viewType == VK_IMAGE_VIEW_TYPE_CUBE) {
            if (pCreateInfo->subresourceRange.layerCount != 6) {
                skip_call |= log_msg(report_data, VK_DEBUG_REPORT_ERROR_BIT_EXT, (VkDebugReportObjectTypeEXT)0, 0, __LINE__, 1,
                                     LayerName, "vkCreateImageView: if pCreateInfo->viewType is VK_IMAGE_TYPE_CUBE, "
                                                "pCreateInfo->subresourceRange.layerCount must be 6");
            }
        } else if (pCreateInfo->viewType == VK_IMAGE_VIEW_TYPE_CUBE_ARRAY) {
            if ((pCreateInfo->subresourceRange.layerCount == 0) || ((pCreateInfo->subresourceRange.layerCount % 6) != 0)) {
                skip_call |= log_msg(report_data, VK_DEBUG_REPORT_ERROR_BIT_EXT, (VkDebugReportObjectTypeEXT)0, 0, __LINE__, 1,
                                     LayerName, "vkCreateImageView: if pCreateInfo->viewType is VK_IMAGE_TYPE_CUBE_ARRAY, "
                                                "pCreateInfo->subresourceRange.layerCount must be a multiple of 6");
            }
        } else if (pCreateInfo->viewType == VK_IMAGE_VIEW_TYPE_3D) {
            if (pCreateInfo->subresourceRange.baseArrayLayer != 0) {
                skip_call |= log_msg(report_data, VK_DEBUG_REPORT_ERROR_BIT_EXT, (VkDebugReportObjectTypeEXT)0, 0, __LINE__, 1,
                                     LayerName, "vkCreateImageView: if pCreateInfo->viewType is VK_IMAGE_TYPE_3D, "
                                                "pCreateInfo->subresourceRange.baseArrayLayer must be 0");
            }

            if (pCreateInfo->subresourceRange.layerCount != 1) {
                skip_call |= log_msg(report_data, VK_DEBUG_REPORT_ERROR_BIT_EXT, (VkDebugReportObjectTypeEXT)0, 0, __LINE__, 1,
                                     LayerName, "vkCreateImageView: if pCreateInfo->viewType is VK_IMAGE_TYPE_3D, "
                                                "pCreateInfo->subresourceRange.layerCount must be 1");
            }
        }
    }

    if (!skip_call) {
        result = get_dispatch_table(pc_device_table_map, device)->CreateImageView(device, pCreateInfo, pAllocator, pView);

        validate_result(my_data->report_data, "vkCreateImageView", result);
    }

    return result;
}

VKAPI_ATTR void VKAPI_CALL
DestroyImageView(VkDevice device, VkImageView imageView, const VkAllocationCallbacks *pAllocator) {
    bool skipCall = false;
    layer_data *my_data = get_my_data_ptr(get_dispatch_key(device), layer_data_map);
    assert(my_data != NULL);

    skipCall |= parameter_validation_vkDestroyImageView(my_data->report_data, imageView, pAllocator);

    if (!skipCall) {
        get_dispatch_table(pc_device_table_map, device)->DestroyImageView(device, imageView, pAllocator);
    }
}

VKAPI_ATTR VkResult VKAPI_CALL CreateShaderModule(VkDevice device, const VkShaderModuleCreateInfo *pCreateInfo,
                                                  const VkAllocationCallbacks *pAllocator,
                                                  VkShaderModule *pShaderModule) {
    VkResult result = VK_ERROR_VALIDATION_FAILED_EXT;
    bool skipCall = false;
    layer_data *my_data = get_my_data_ptr(get_dispatch_key(device), layer_data_map);
    assert(my_data != NULL);

    skipCall |= parameter_validation_vkCreateShaderModule(my_data->report_data, pCreateInfo, pAllocator, pShaderModule);

    if (!skipCall) {
        result =
            get_dispatch_table(pc_device_table_map, device)->CreateShaderModule(device, pCreateInfo, pAllocator, pShaderModule);

        validate_result(my_data->report_data, "vkCreateShaderModule", result);
    }

    return result;
}

VKAPI_ATTR void VKAPI_CALL
DestroyShaderModule(VkDevice device, VkShaderModule shaderModule, const VkAllocationCallbacks *pAllocator) {
    bool skipCall = false;
    layer_data *my_data = get_my_data_ptr(get_dispatch_key(device), layer_data_map);
    assert(my_data != NULL);

    skipCall |= parameter_validation_vkDestroyShaderModule(my_data->report_data, shaderModule, pAllocator);

    if (!skipCall) {
        get_dispatch_table(pc_device_table_map, device)->DestroyShaderModule(device, shaderModule, pAllocator);
    }
}

VKAPI_ATTR VkResult VKAPI_CALL CreatePipelineCache(VkDevice device, const VkPipelineCacheCreateInfo *pCreateInfo,
                                                   const VkAllocationCallbacks *pAllocator,
                                                   VkPipelineCache *pPipelineCache) {
    VkResult result = VK_ERROR_VALIDATION_FAILED_EXT;
    bool skipCall = false;
    layer_data *my_data = get_my_data_ptr(get_dispatch_key(device), layer_data_map);
    assert(my_data != NULL);

    skipCall |= parameter_validation_vkCreatePipelineCache(my_data->report_data, pCreateInfo, pAllocator, pPipelineCache);

    if (!skipCall) {
        result =
            get_dispatch_table(pc_device_table_map, device)->CreatePipelineCache(device, pCreateInfo, pAllocator, pPipelineCache);

        validate_result(my_data->report_data, "vkCreatePipelineCache", result);
    }

    return result;
}

VKAPI_ATTR void VKAPI_CALL
DestroyPipelineCache(VkDevice device, VkPipelineCache pipelineCache, const VkAllocationCallbacks *pAllocator) {
    bool skipCall = false;
    layer_data *my_data = get_my_data_ptr(get_dispatch_key(device), layer_data_map);
    assert(my_data != NULL);

    skipCall |= parameter_validation_vkDestroyPipelineCache(my_data->report_data, pipelineCache, pAllocator);

    if (!skipCall) {
        get_dispatch_table(pc_device_table_map, device)->DestroyPipelineCache(device, pipelineCache, pAllocator);
    }
}

VKAPI_ATTR VkResult VKAPI_CALL
GetPipelineCacheData(VkDevice device, VkPipelineCache pipelineCache, size_t *pDataSize, void *pData) {
    VkResult result = VK_ERROR_VALIDATION_FAILED_EXT;
    bool skipCall = false;
    layer_data *my_data = get_my_data_ptr(get_dispatch_key(device), layer_data_map);
    assert(my_data != NULL);

    skipCall |= parameter_validation_vkGetPipelineCacheData(my_data->report_data, pipelineCache, pDataSize, pData);

    if (!skipCall) {
        result = get_dispatch_table(pc_device_table_map, device)->GetPipelineCacheData(device, pipelineCache, pDataSize, pData);

        validate_result(my_data->report_data, "vkGetPipelineCacheData", result);
    }

    return result;
}

VKAPI_ATTR VkResult VKAPI_CALL
MergePipelineCaches(VkDevice device, VkPipelineCache dstCache, uint32_t srcCacheCount, const VkPipelineCache *pSrcCaches) {
    VkResult result = VK_ERROR_VALIDATION_FAILED_EXT;
    bool skipCall = false;
    layer_data *my_data = get_my_data_ptr(get_dispatch_key(device), layer_data_map);
    assert(my_data != NULL);

    skipCall |= parameter_validation_vkMergePipelineCaches(my_data->report_data, dstCache, srcCacheCount, pSrcCaches);

    if (!skipCall) {
        result = get_dispatch_table(pc_device_table_map, device)->MergePipelineCaches(device, dstCache, srcCacheCount, pSrcCaches);

        validate_result(my_data->report_data, "vkMergePipelineCaches", result);
    }

    return result;
}

bool PreCreateGraphicsPipelines(VkDevice device, const VkGraphicsPipelineCreateInfo *pCreateInfos) {
    layer_data *data = get_my_data_ptr(get_dispatch_key(device), layer_data_map);

    // TODO: Handle count
    if (pCreateInfos != nullptr) {
        if (pCreateInfos->flags | VK_PIPELINE_CREATE_DERIVATIVE_BIT) {
            if (pCreateInfos->basePipelineIndex != -1) {
                if (pCreateInfos->basePipelineHandle != VK_NULL_HANDLE) {
                    log_msg(mdd(device), VK_DEBUG_REPORT_ERROR_BIT_EXT, VK_DEBUG_REPORT_OBJECT_TYPE_UNKNOWN_EXT, 0, __LINE__,
                            INVALID_USAGE, "PARAMCHECK",
                            "vkCreateGraphicsPipelines parameter, pCreateInfos->basePipelineHandle, must be VK_NULL_HANDLE if "
                            "pCreateInfos->flags "
                            "contains the VK_PIPELINE_CREATE_DERIVATIVE_BIT flag and pCreateInfos->basePipelineIndex is not -1");
                    return false;
                }
            }

            if (pCreateInfos->basePipelineHandle != VK_NULL_HANDLE) {
                if (pCreateInfos->basePipelineIndex != -1) {
                    log_msg(
                        mdd(device), VK_DEBUG_REPORT_ERROR_BIT_EXT, VK_DEBUG_REPORT_OBJECT_TYPE_UNKNOWN_EXT, 0, __LINE__,
                        INVALID_USAGE, "PARAMCHECK",
                        "vkCreateGraphicsPipelines parameter, pCreateInfos->basePipelineIndex, must be -1 if pCreateInfos->flags "
                        "contains the VK_PIPELINE_CREATE_DERIVATIVE_BIT flag and pCreateInfos->basePipelineHandle is not "
                        "VK_NULL_HANDLE");
                    return false;
                }
            }
        }

        if (pCreateInfos->pRasterizationState != nullptr) {
            if (pCreateInfos->pRasterizationState->cullMode & ~VK_CULL_MODE_FRONT_AND_BACK) {
                log_msg(mdd(device), VK_DEBUG_REPORT_ERROR_BIT_EXT, VK_DEBUG_REPORT_OBJECT_TYPE_UNKNOWN_EXT, 0, __LINE__,
                        UNRECOGNIZED_VALUE, "PARAMCHECK",
                        "vkCreateGraphicsPipelines parameter, VkCullMode pCreateInfos->pRasterizationState->cullMode, is an "
                        "unrecognized enumerator");
                return false;
            }
        }

        int i = 0;
        for (size_t j = 0; j < pCreateInfos[i].stageCount; j++) {
            validate_string(data->report_data, "vkCreateGraphicsPipelines", "pCreateInfos[i].pStages[j].pName",
                            pCreateInfos[i].pStages[j].pName);
        }
    }

    return true;
}

VKAPI_ATTR VkResult VKAPI_CALL
CreateGraphicsPipelines(VkDevice device, VkPipelineCache pipelineCache, uint32_t createInfoCount,
                        const VkGraphicsPipelineCreateInfo *pCreateInfos, const VkAllocationCallbacks *pAllocator,
                        VkPipeline *pPipelines) {
    VkResult result = VK_ERROR_VALIDATION_FAILED_EXT;
    bool skip_call = false;
    layer_data *device_data = get_my_data_ptr(get_dispatch_key(device), layer_data_map);
    assert(device_data != nullptr);
    debug_report_data *report_data = device_data->report_data;

    skip_call |= parameter_validation_vkCreateGraphicsPipelines(report_data, pipelineCache, createInfoCount, pCreateInfos,
                                                                pAllocator, pPipelines);

    if (pCreateInfos != nullptr) {
        for (uint32_t i = 0; i < createInfoCount; ++i) {
            // Validation for parameters excluded from the generated validation code due to a 'noautovalidity' tag in vk.xml
            if (pCreateInfos[i].pTessellationState == nullptr) {
                if (pCreateInfos[i].pStages != nullptr) {
                    // If pStages includes a tessellation control shader stage and a tessellation evaluation shader stage,
                    // pTessellationState must not be NULL
                    bool has_control = false;
                    bool has_eval = false;

                    for (uint32_t stage_index = 0; stage_index < pCreateInfos[i].stageCount; ++stage_index) {
                        if (pCreateInfos[i].pStages[stage_index].stage == VK_SHADER_STAGE_TESSELLATION_CONTROL_BIT) {
                            has_control = true;
                        } else if (pCreateInfos[i].pStages[stage_index].stage == VK_SHADER_STAGE_TESSELLATION_EVALUATION_BIT) {
                            has_eval = true;
                        }
                    }

                    if (has_control && has_eval) {
                        skip_call |= log_msg(report_data, VK_DEBUG_REPORT_ERROR_BIT_EXT, VK_DEBUG_REPORT_OBJECT_TYPE_UNKNOWN_EXT, 0,
                                             __LINE__, REQUIRED_PARAMETER, LayerName,
                                             "vkCreateGraphicsPipelines: if pCreateInfos[%d].pStages includes a tessellation "
                                             "control shader stage and a tessellation evaluation shader stage, "
                                             "pCreateInfos[%d].pTessellationState must not be NULL",
                                             i, i);
                    }
                }
            } else {
                skip_call |=
                    validate_struct_pnext(report_data, "vkCreateGraphicsPipelines", "pCreateInfos[i].pTessellationState->pNext",
                                          NULL, pCreateInfos[i].pTessellationState->pNext, 0, NULL);

                skip_call |=
                    validate_reserved_flags(report_data, "vkCreateGraphicsPipelines", "pCreateInfos[i].pTessellationState->flags",
                                            pCreateInfos[i].pTessellationState->flags);

                if (pCreateInfos[i].pTessellationState->sType != VK_STRUCTURE_TYPE_PIPELINE_TESSELLATION_STATE_CREATE_INFO) {
                    skip_call |= log_msg(report_data, VK_DEBUG_REPORT_ERROR_BIT_EXT, VK_DEBUG_REPORT_OBJECT_TYPE_UNKNOWN_EXT, 0,
                                         __LINE__, INVALID_STRUCT_STYPE, LayerName,
                                         "vkCreateGraphicsPipelines: parameter pCreateInfos[%d].pTessellationState->sType must be "
                                         "VK_STRUCTURE_TYPE_PIPELINE_TESSELLATION_STATE_CREATE_INFO",
                                         i);
                }
            }

            if (pCreateInfos[i].pViewportState == nullptr) {
                // If the rasterizerDiscardEnable member of pRasterizationState is VK_FALSE, pViewportState must be a pointer to a
                // valid VkPipelineViewportStateCreateInfo structure
                if ((pCreateInfos[i].pRasterizationState != nullptr) &&
                    (pCreateInfos[i].pRasterizationState->rasterizerDiscardEnable == VK_FALSE)) {
                    skip_call |= log_msg(
                        report_data, VK_DEBUG_REPORT_ERROR_BIT_EXT, VK_DEBUG_REPORT_OBJECT_TYPE_UNKNOWN_EXT, 0, __LINE__,
                        REQUIRED_PARAMETER, LayerName,
                        "vkCreateGraphicsPipelines: if pCreateInfos[%d].pRasterizationState->rasterizerDiscardEnable is VK_FALSE, "
                        "pCreateInfos[%d].pViewportState must be a pointer to a valid VkPipelineViewportStateCreateInfo structure",
                        i, i);
                }
            } else {
                skip_call |=
                    validate_struct_pnext(report_data, "vkCreateGraphicsPipelines", "pCreateInfos[i].pViewportState->pNext", NULL,
                                          pCreateInfos[i].pViewportState->pNext, 0, NULL);

                skip_call |=
                    validate_reserved_flags(report_data, "vkCreateGraphicsPipelines", "pCreateInfos[i].pViewportState->flags",
                                            pCreateInfos[i].pViewportState->flags);

                if (pCreateInfos[i].pViewportState->sType != VK_STRUCTURE_TYPE_PIPELINE_VIEWPORT_STATE_CREATE_INFO) {
                    skip_call |= log_msg(report_data, VK_DEBUG_REPORT_ERROR_BIT_EXT, VK_DEBUG_REPORT_OBJECT_TYPE_UNKNOWN_EXT, 0,
                                         __LINE__, INVALID_STRUCT_STYPE, LayerName,
                                         "vkCreateGraphicsPipelines: parameter pCreateInfos[%d].pViewportState->sType must be "
                                         "VK_STRUCTURE_TYPE_PIPELINE_VIEWPORT_STATE_CREATE_INFO",
                                         i);
                }

                if (pCreateInfos[i].pDynamicState != nullptr) {
                    bool has_dynamic_viewport = false;
                    bool has_dynamic_scissor = false;

                    for (uint32_t state_index = 0; state_index < pCreateInfos[i].pDynamicState->dynamicStateCount; ++state_index) {
                        if (pCreateInfos[i].pDynamicState->pDynamicStates[state_index] == VK_DYNAMIC_STATE_VIEWPORT) {
                            has_dynamic_viewport = true;
                        } else if (pCreateInfos[i].pDynamicState->pDynamicStates[state_index] == VK_DYNAMIC_STATE_SCISSOR) {
                            has_dynamic_scissor = true;
                        }
                    }

                    // viewportCount must be greater than 0
                    // TODO: viewportCount must be 1 when multiple_viewport feature is not enabled
                    if (pCreateInfos[i].pViewportState->viewportCount == 0) {
                        skip_call |= log_msg(report_data, VK_DEBUG_REPORT_ERROR_BIT_EXT, VK_DEBUG_REPORT_OBJECT_TYPE_UNKNOWN_EXT, 0,
                                             __LINE__, REQUIRED_PARAMETER, LayerName,
                                             "vkCreateGraphicsPipelines: if pCreateInfos[%d].pDynamicState->pDynamicStates "
                                             "contains VK_DYNAMIC_STATE_VIEWPORT, pCreateInfos[%d].pViewportState->viewportCount "
                                             "must be greater than 0",
                                             i, i);
                    }

                    // If no element of the pDynamicStates member of pDynamicState is VK_DYNAMIC_STATE_VIEWPORT, the pViewports
                    // member of pViewportState must be a pointer to an array of pViewportState->viewportCount VkViewport structures
                    if (!has_dynamic_viewport && (pCreateInfos[i].pViewportState->pViewports == nullptr)) {
                        skip_call |=
                            log_msg(report_data, VK_DEBUG_REPORT_ERROR_BIT_EXT, VK_DEBUG_REPORT_OBJECT_TYPE_UNKNOWN_EXT, 0,
                                    __LINE__, REQUIRED_PARAMETER, LayerName,
                                    "vkCreateGraphicsPipelines: if pCreateInfos[%d].pDynamicState->pDynamicStates contains "
                                    "VK_DYNAMIC_STATE_VIEWPORT, pCreateInfos[%d].pViewportState->pViewports must not be NULL",
                                    i, i);
                    }

                    // scissorCount must be greater than 0
                    // TODO: scissorCount must be 1 when multiple_viewport feature is not enabled
                    if (pCreateInfos[i].pViewportState->scissorCount == 0) {
                        skip_call |= log_msg(report_data, VK_DEBUG_REPORT_ERROR_BIT_EXT, VK_DEBUG_REPORT_OBJECT_TYPE_UNKNOWN_EXT, 0,
                                             __LINE__, REQUIRED_PARAMETER, LayerName,
                                             "vkCreateGraphicsPipelines: if pCreateInfos[%d].pDynamicState->pDynamicStates "
                                             "contains VK_DYNAMIC_STATE_SCISSOR, pCreateInfos[%d].pViewportState->scissorCount "
                                             "must be greater than 0",
                                             i, i);
                    }

                    // If no element of the pDynamicStates member of pDynamicState is VK_DYNAMIC_STATE_SCISSOR, the pScissors member
                    // of pViewportState must be a pointer to an array of pViewportState->scissorCount VkRect2D structures
                    if (!has_dynamic_scissor && (pCreateInfos[i].pViewportState->pScissors == nullptr)) {
                        skip_call |=
                            log_msg(report_data, VK_DEBUG_REPORT_ERROR_BIT_EXT, VK_DEBUG_REPORT_OBJECT_TYPE_UNKNOWN_EXT, 0,
                                    __LINE__, REQUIRED_PARAMETER, LayerName,
                                    "vkCreateGraphicsPipelines: if pCreateInfos[%d].pDynamicState->pDynamicStates contains "
                                    "VK_DYNAMIC_STATE_SCISSOR, pCreateInfos[%d].pViewportState->pScissors must not be NULL",
                                    i, i);
                    }
                }
            }

            if (pCreateInfos[i].pMultisampleState == nullptr) {
                // If the rasterizerDiscardEnable member of pRasterizationState is VK_FALSE, pMultisampleState must be a pointer to
                // a valid VkPipelineMultisampleStateCreateInfo structure
                if ((pCreateInfos[i].pRasterizationState != nullptr) &&
                    pCreateInfos[i].pRasterizationState->rasterizerDiscardEnable == VK_FALSE) {
                    skip_call |=
                        log_msg(report_data, VK_DEBUG_REPORT_ERROR_BIT_EXT, VK_DEBUG_REPORT_OBJECT_TYPE_UNKNOWN_EXT, 0, __LINE__,
                                REQUIRED_PARAMETER, LayerName, "vkCreateGraphicsPipelines: if "
                                                               "pCreateInfos[%d].pRasterizationState->rasterizerDiscardEnable is "
                                                               "VK_FALSE, pCreateInfos[%d].pMultisampleState must not be NULL",
                                i, i);
                }
            } else {
                skip_call |=
                    validate_struct_pnext(report_data, "vkCreateGraphicsPipelines", "pCreateInfos[i].pMultisampleState->pNext",
                                          NULL, pCreateInfos[i].pMultisampleState->pNext, 0, NULL);

                skip_call |=
                    validate_reserved_flags(report_data, "vkCreateGraphicsPipelines", "pCreateInfos[i].pMultisampleState->flags",
                                            pCreateInfos[i].pMultisampleState->flags);

                skip_call |= validate_bool32(report_data, "vkCreateGraphicsPipelines",
                                             "pCreateInfos[i].pMultisampleState->sampleShadingEnable",
                                             pCreateInfos[i].pMultisampleState->sampleShadingEnable);

                skip_call |= validate_array(
                    report_data, "vkCreateGraphicsPipelines", "pCreateInfos[i].pMultisampleState->rasterizationSamples",
                    "pCreateInfos[i].pMultisampleState->pSampleMask", pCreateInfos[i].pMultisampleState->rasterizationSamples,
                    pCreateInfos[i].pMultisampleState->pSampleMask, true, false);

                skip_call |= validate_bool32(report_data, "vkCreateGraphicsPipelines",
                                             "pCreateInfos[i].pMultisampleState->alphaToCoverageEnable",
                                             pCreateInfos[i].pMultisampleState->alphaToCoverageEnable);

                skip_call |=
                    validate_bool32(report_data, "vkCreateGraphicsPipelines", "pCreateInfos[i].pMultisampleState->alphaToOneEnable",
                                    pCreateInfos[i].pMultisampleState->alphaToOneEnable);

                if (pCreateInfos[i].pMultisampleState->sType != VK_STRUCTURE_TYPE_PIPELINE_MULTISAMPLE_STATE_CREATE_INFO) {
                    skip_call |= log_msg(report_data, VK_DEBUG_REPORT_ERROR_BIT_EXT, VK_DEBUG_REPORT_OBJECT_TYPE_UNKNOWN_EXT, 0,
                                         __LINE__, INVALID_STRUCT_STYPE, LayerName,
                                         "vkCreateGraphicsPipelines: parameter pCreateInfos[%d].pMultisampleState->sType must be "
                                         "VK_STRUCTURE_TYPE_PIPELINE_MULTISAMPLE_STATE_CREATE_INFO",
                                         i);
                }
            }

            // TODO: Conditional NULL check based on rasterizerDiscardEnable and subpass
            if (pCreateInfos[i].pDepthStencilState != nullptr) {
                skip_call |=
                    validate_struct_pnext(report_data, "vkCreateGraphicsPipelines", "pCreateInfos[i].pDepthStencilState->pNext",
                                          NULL, pCreateInfos[i].pDepthStencilState->pNext, 0, NULL);

                skip_call |=
                    validate_reserved_flags(report_data, "vkCreateGraphicsPipelines", "pCreateInfos[i].pDepthStencilState->flags",
                                            pCreateInfos[i].pDepthStencilState->flags);

                skip_call |=
                    validate_bool32(report_data, "vkCreateGraphicsPipelines", "pCreateInfos[i].pDepthStencilState->depthTestEnable",
                                    pCreateInfos[i].pDepthStencilState->depthTestEnable);

                skip_call |= validate_bool32(report_data, "vkCreateGraphicsPipelines",
                                             "pCreateInfos[i].pDepthStencilState->depthWriteEnable",
                                             pCreateInfos[i].pDepthStencilState->depthWriteEnable);

                skip_call |= validate_ranged_enum(
                    report_data, "vkCreateGraphicsPipelines", "pCreateInfos[i].pDepthStencilState->depthCompareOp", "VkCompareOp",
                    VK_COMPARE_OP_BEGIN_RANGE, VK_COMPARE_OP_END_RANGE, pCreateInfos[i].pDepthStencilState->depthCompareOp);

                skip_call |= validate_bool32(report_data, "vkCreateGraphicsPipelines",
                                             "pCreateInfos[i].pDepthStencilState->depthBoundsTestEnable",
                                             pCreateInfos[i].pDepthStencilState->depthBoundsTestEnable);

                skip_call |= validate_bool32(report_data, "vkCreateGraphicsPipelines",
                                             "pCreateInfos[i].pDepthStencilState->stencilTestEnable",
                                             pCreateInfos[i].pDepthStencilState->stencilTestEnable);

                skip_call |= validate_ranged_enum(
                    report_data, "vkCreateGraphicsPipelines", "pCreateInfos[i].pDepthStencilState->front.failOp", "VkStencilOp",
                    VK_STENCIL_OP_BEGIN_RANGE, VK_STENCIL_OP_END_RANGE, pCreateInfos[i].pDepthStencilState->front.failOp);

                skip_call |= validate_ranged_enum(
                    report_data, "vkCreateGraphicsPipelines", "pCreateInfos[i].pDepthStencilState->front.passOp", "VkStencilOp",
                    VK_STENCIL_OP_BEGIN_RANGE, VK_STENCIL_OP_END_RANGE, pCreateInfos[i].pDepthStencilState->front.passOp);

                skip_call |= validate_ranged_enum(report_data, "vkCreateGraphicsPipelines",
                                                  "pCreateInfos[i].pDepthStencilState->front.depthFailOp", "VkStencilOp",
                                                  VK_STENCIL_OP_BEGIN_RANGE, VK_STENCIL_OP_END_RANGE,
                                                  pCreateInfos[i].pDepthStencilState->front.depthFailOp);

                skip_call |= validate_ranged_enum(
                    report_data, "vkCreateGraphicsPipelines", "pCreateInfos[i].pDepthStencilState->front.compareOp", "VkCompareOp",
                    VK_COMPARE_OP_BEGIN_RANGE, VK_COMPARE_OP_END_RANGE, pCreateInfos[i].pDepthStencilState->front.compareOp);

                skip_call |= validate_ranged_enum(
                    report_data, "vkCreateGraphicsPipelines", "pCreateInfos[i].pDepthStencilState->back.failOp", "VkStencilOp",
                    VK_STENCIL_OP_BEGIN_RANGE, VK_STENCIL_OP_END_RANGE, pCreateInfos[i].pDepthStencilState->back.failOp);

                skip_call |= validate_ranged_enum(
                    report_data, "vkCreateGraphicsPipelines", "pCreateInfos[i].pDepthStencilState->back.passOp", "VkStencilOp",
                    VK_STENCIL_OP_BEGIN_RANGE, VK_STENCIL_OP_END_RANGE, pCreateInfos[i].pDepthStencilState->back.passOp);

                skip_call |= validate_ranged_enum(
                    report_data, "vkCreateGraphicsPipelines", "pCreateInfos[i].pDepthStencilState->back.depthFailOp", "VkStencilOp",
                    VK_STENCIL_OP_BEGIN_RANGE, VK_STENCIL_OP_END_RANGE, pCreateInfos[i].pDepthStencilState->back.depthFailOp);

                skip_call |= validate_ranged_enum(
                    report_data, "vkCreateGraphicsPipelines", "pCreateInfos[i].pDepthStencilState->back.compareOp", "VkCompareOp",
                    VK_COMPARE_OP_BEGIN_RANGE, VK_COMPARE_OP_END_RANGE, pCreateInfos[i].pDepthStencilState->back.compareOp);

                if (pCreateInfos[i].pDepthStencilState->sType != VK_STRUCTURE_TYPE_PIPELINE_DEPTH_STENCIL_STATE_CREATE_INFO) {
                    skip_call |= log_msg(report_data, VK_DEBUG_REPORT_ERROR_BIT_EXT, VK_DEBUG_REPORT_OBJECT_TYPE_UNKNOWN_EXT, 0,
                                         __LINE__, INVALID_STRUCT_STYPE, LayerName,
                                         "vkCreateGraphicsPipelines: parameter pCreateInfos[%d].pDepthStencilState->sType must be "
                                         "VK_STRUCTURE_TYPE_PIPELINE_DEPTH_STENCIL_STATE_CREATE_INFO",
                                         i);
                }
            }

            // TODO: Conditional NULL check based on rasterizerDiscardEnable and subpass
            if (pCreateInfos[i].pColorBlendState != nullptr) {
                skip_call |=
                    validate_struct_pnext(report_data, "vkCreateGraphicsPipelines", "pCreateInfos[i].pColorBlendState->pNext", NULL,
                                          pCreateInfos[i].pColorBlendState->pNext, 0, NULL);

                skip_call |=
                    validate_reserved_flags(report_data, "vkCreateGraphicsPipelines", "pCreateInfos[i].pColorBlendState->flags",
                                            pCreateInfos[i].pColorBlendState->flags);

                skip_call |=
                    validate_bool32(report_data, "vkCreateGraphicsPipelines", "pCreateInfos[i].pColorBlendState->logicOpEnable",
                                    pCreateInfos[i].pColorBlendState->logicOpEnable);

                skip_call |= validate_array(
                    report_data, "vkCreateGraphicsPipelines", "pCreateInfos[i].pColorBlendState->attachmentCount",
                    "pCreateInfos[i].pColorBlendState->pAttachments", pCreateInfos[i].pColorBlendState->attachmentCount,
                    pCreateInfos[i].pColorBlendState->pAttachments, false, true);

                if (pCreateInfos[i].pColorBlendState->pAttachments != NULL) {
                    for (uint32_t attachmentIndex = 0; attachmentIndex < pCreateInfos[i].pColorBlendState->attachmentCount;
                         ++attachmentIndex) {
                        skip_call |= validate_bool32(report_data, "vkCreateGraphicsPipelines",
                                                     "pCreateInfos[i].pColorBlendState->pAttachments[i].blendEnable",
                                                     pCreateInfos[i].pColorBlendState->pAttachments[attachmentIndex].blendEnable);

                        skip_call |= validate_ranged_enum(
                            report_data, "vkCreateGraphicsPipelines",
                            "pCreateInfos[i].pColorBlendState->pAttachments[i].srcColorBlendFactor", "VkBlendFactor",
                            VK_BLEND_FACTOR_BEGIN_RANGE, VK_BLEND_FACTOR_END_RANGE,
                            pCreateInfos[i].pColorBlendState->pAttachments[attachmentIndex].srcColorBlendFactor);

                        skip_call |= validate_ranged_enum(
                            report_data, "vkCreateGraphicsPipelines",
                            "pCreateInfos[i].pColorBlendState->pAttachments[i].dstColorBlendFactor", "VkBlendFactor",
                            VK_BLEND_FACTOR_BEGIN_RANGE, VK_BLEND_FACTOR_END_RANGE,
                            pCreateInfos[i].pColorBlendState->pAttachments[attachmentIndex].dstColorBlendFactor);

                        skip_call |= validate_ranged_enum(
                            report_data, "vkCreateGraphicsPipelines",
                            "pCreateInfos[i].pColorBlendState->pAttachments[i].colorBlendOp", "VkBlendOp", VK_BLEND_OP_BEGIN_RANGE,
                            VK_BLEND_OP_END_RANGE, pCreateInfos[i].pColorBlendState->pAttachments[attachmentIndex].colorBlendOp);

                        skip_call |= validate_ranged_enum(
                            report_data, "vkCreateGraphicsPipelines",
                            "pCreateInfos[i].pColorBlendState->pAttachments[i].srcAlphaBlendFactor", "VkBlendFactor",
                            VK_BLEND_FACTOR_BEGIN_RANGE, VK_BLEND_FACTOR_END_RANGE,
                            pCreateInfos[i].pColorBlendState->pAttachments[attachmentIndex].srcAlphaBlendFactor);

                        skip_call |= validate_ranged_enum(
                            report_data, "vkCreateGraphicsPipelines",
                            "pCreateInfos[i].pColorBlendState->pAttachments[i].dstAlphaBlendFactor", "VkBlendFactor",
                            VK_BLEND_FACTOR_BEGIN_RANGE, VK_BLEND_FACTOR_END_RANGE,
                            pCreateInfos[i].pColorBlendState->pAttachments[attachmentIndex].dstAlphaBlendFactor);

                        skip_call |= validate_ranged_enum(
                            report_data, "vkCreateGraphicsPipelines",
                            "pCreateInfos[i].pColorBlendState->pAttachments[i].alphaBlendOp", "VkBlendOp", VK_BLEND_OP_BEGIN_RANGE,
                            VK_BLEND_OP_END_RANGE, pCreateInfos[i].pColorBlendState->pAttachments[attachmentIndex].alphaBlendOp);

                        skip_call |=
                            validate_flags(report_data, "vkCreateGraphicsPipelines",
                                           "pCreateInfos[i].pColorBlendState->pAttachments[i].colorWriteMask",
                                           "VkColorComponentFlagBits", AllVkColorComponentFlagBits,
                                           pCreateInfos[i].pColorBlendState->pAttachments[attachmentIndex].colorWriteMask, false);
                    }
                }

                if (pCreateInfos[i].pColorBlendState->sType != VK_STRUCTURE_TYPE_PIPELINE_COLOR_BLEND_STATE_CREATE_INFO) {
                    skip_call |= log_msg(report_data, VK_DEBUG_REPORT_ERROR_BIT_EXT, VK_DEBUG_REPORT_OBJECT_TYPE_UNKNOWN_EXT, 0,
                                         __LINE__, INVALID_STRUCT_STYPE, LayerName,
                                         "vkCreateGraphicsPipelines: parameter pCreateInfos[%d].pColorBlendState->sType must be "
                                         "VK_STRUCTURE_TYPE_PIPELINE_COLOR_BLEND_STATE_CREATE_INFO",
                                         i);
                }

                // If logicOpEnable is VK_TRUE, logicOp must be a valid VkLogicOp value
                if (pCreateInfos[i].pColorBlendState->logicOpEnable == VK_TRUE) {
                    skip_call |= validate_ranged_enum(
                        report_data, "vkCreateGraphicsPipelines", "pCreateInfos[i].pColorBlendState->logicOp", "VkLogicOp",
                        VK_LOGIC_OP_BEGIN_RANGE, VK_LOGIC_OP_END_RANGE, pCreateInfos[i].pColorBlendState->logicOp);
                }
            }
        }
    }

    if (!skip_call) {
        PreCreateGraphicsPipelines(device, pCreateInfos);

        result = get_dispatch_table(pc_device_table_map, device)
                     ->CreateGraphicsPipelines(device, pipelineCache, createInfoCount, pCreateInfos, pAllocator, pPipelines);

        validate_result(report_data, "vkCreateGraphicsPipelines", result);
    }

    return result;
}

bool PreCreateComputePipelines(VkDevice device, const VkComputePipelineCreateInfo *pCreateInfos) {
    layer_data *data = get_my_data_ptr(get_dispatch_key(device), layer_data_map);

    if (pCreateInfos != nullptr) {
        // TODO: Handle count!
        int i = 0;
        validate_string(data->report_data, "vkCreateComputePipelines", "pCreateInfos[i].stage.pName", pCreateInfos[i].stage.pName);
    }

    return true;
}

VKAPI_ATTR VkResult VKAPI_CALL
CreateComputePipelines(VkDevice device, VkPipelineCache pipelineCache, uint32_t createInfoCount,
                       const VkComputePipelineCreateInfo *pCreateInfos, const VkAllocationCallbacks *pAllocator,
                       VkPipeline *pPipelines) {
    VkResult result = VK_ERROR_VALIDATION_FAILED_EXT;
    bool skipCall = false;
    layer_data *my_data = get_my_data_ptr(get_dispatch_key(device), layer_data_map);
    assert(my_data != NULL);

    skipCall |= parameter_validation_vkCreateComputePipelines(my_data->report_data, pipelineCache, createInfoCount, pCreateInfos, pAllocator,
                                                     pPipelines);

    if (!skipCall) {
        PreCreateComputePipelines(device, pCreateInfos);

        result = get_dispatch_table(pc_device_table_map, device)
                     ->CreateComputePipelines(device, pipelineCache, createInfoCount, pCreateInfos, pAllocator, pPipelines);

        validate_result(my_data->report_data, "vkCreateComputePipelines", result);
    }

    return result;
}

VKAPI_ATTR void VKAPI_CALL
DestroyPipeline(VkDevice device, VkPipeline pipeline, const VkAllocationCallbacks *pAllocator) {
    bool skipCall = false;
    layer_data *my_data = get_my_data_ptr(get_dispatch_key(device), layer_data_map);
    assert(my_data != NULL);

    skipCall |= parameter_validation_vkDestroyPipeline(my_data->report_data, pipeline, pAllocator);

    if (!skipCall) {
        get_dispatch_table(pc_device_table_map, device)->DestroyPipeline(device, pipeline, pAllocator);
    }
}

VKAPI_ATTR VkResult VKAPI_CALL
CreatePipelineLayout(VkDevice device, const VkPipelineLayoutCreateInfo *pCreateInfo, const VkAllocationCallbacks *pAllocator,
                     VkPipelineLayout *pPipelineLayout) {
    VkResult result = VK_ERROR_VALIDATION_FAILED_EXT;
    bool skipCall = false;
    layer_data *my_data = get_my_data_ptr(get_dispatch_key(device), layer_data_map);
    assert(my_data != NULL);

    skipCall |= parameter_validation_vkCreatePipelineLayout(my_data->report_data, pCreateInfo, pAllocator, pPipelineLayout);

    if (!skipCall) {
        result =
            get_dispatch_table(pc_device_table_map, device)->CreatePipelineLayout(device, pCreateInfo, pAllocator, pPipelineLayout);

        validate_result(my_data->report_data, "vkCreatePipelineLayout", result);
    }

    return result;
}

VKAPI_ATTR void VKAPI_CALL
DestroyPipelineLayout(VkDevice device, VkPipelineLayout pipelineLayout, const VkAllocationCallbacks *pAllocator) {
    bool skipCall = false;
    layer_data *my_data = get_my_data_ptr(get_dispatch_key(device), layer_data_map);
    assert(my_data != NULL);

    skipCall |= parameter_validation_vkDestroyPipelineLayout(my_data->report_data, pipelineLayout, pAllocator);

    if (!skipCall) {
        get_dispatch_table(pc_device_table_map, device)->DestroyPipelineLayout(device, pipelineLayout, pAllocator);
    }
}

VKAPI_ATTR VkResult VKAPI_CALL CreateSampler(VkDevice device, const VkSamplerCreateInfo *pCreateInfo,
                                             const VkAllocationCallbacks *pAllocator, VkSampler *pSampler) {
    VkResult result = VK_ERROR_VALIDATION_FAILED_EXT;
    bool skip_call = false;
    layer_data *device_data = get_my_data_ptr(get_dispatch_key(device), layer_data_map);
    assert(device_data != NULL);
    debug_report_data *report_data = device_data->report_data;

    skip_call |= parameter_validation_vkCreateSampler(report_data, pCreateInfo, pAllocator, pSampler);

    // Validation for parameters excluded from the generated validation code due to a 'noautovalidity' tag in vk.xml
    if (pCreateInfo != nullptr) {
        // If compareEnable is VK_TRUE, compareOp must be a valid VkCompareOp value
        if (pCreateInfo->compareEnable == VK_TRUE) {
            skip_call |= validate_ranged_enum(report_data, "vkCreateSampler", "pCreateInfo->compareOp", "VkCompareOp",
                                              VK_COMPARE_OP_BEGIN_RANGE, VK_COMPARE_OP_END_RANGE, pCreateInfo->compareOp);
        }

        // If any of addressModeU, addressModeV or addressModeW are VK_SAMPLER_ADDRESS_MODE_CLAMP_TO_BORDER, borderColor must be a
        // valid VkBorderColor value
        if ((pCreateInfo->addressModeU == VK_SAMPLER_ADDRESS_MODE_CLAMP_TO_BORDER) ||
            (pCreateInfo->addressModeV == VK_SAMPLER_ADDRESS_MODE_CLAMP_TO_BORDER) ||
            (pCreateInfo->addressModeW == VK_SAMPLER_ADDRESS_MODE_CLAMP_TO_BORDER)) {
            skip_call |= validate_ranged_enum(report_data, "vkCreateSampler", "pCreateInfo->borderColor", "VkBorderColor",
                                              VK_BORDER_COLOR_BEGIN_RANGE, VK_BORDER_COLOR_END_RANGE, pCreateInfo->borderColor);
        }
    }

    if (!skip_call) {
        result = get_dispatch_table(pc_device_table_map, device)->CreateSampler(device, pCreateInfo, pAllocator, pSampler);

        validate_result(report_data, "vkCreateSampler", result);
    }

    return result;
}

VKAPI_ATTR void VKAPI_CALL
DestroySampler(VkDevice device, VkSampler sampler, const VkAllocationCallbacks *pAllocator) {
    bool skipCall = false;
    layer_data *my_data = get_my_data_ptr(get_dispatch_key(device), layer_data_map);
    assert(my_data != NULL);

    skipCall |= parameter_validation_vkDestroySampler(my_data->report_data, sampler, pAllocator);

    if (!skipCall) {
        get_dispatch_table(pc_device_table_map, device)->DestroySampler(device, sampler, pAllocator);
    }
}

VKAPI_ATTR VkResult VKAPI_CALL
CreateDescriptorSetLayout(VkDevice device, const VkDescriptorSetLayoutCreateInfo *pCreateInfo,
                          const VkAllocationCallbacks *pAllocator, VkDescriptorSetLayout *pSetLayout) {
    VkResult result = VK_ERROR_VALIDATION_FAILED_EXT;
    bool skip_call = false;
    layer_data *device_data = get_my_data_ptr(get_dispatch_key(device), layer_data_map);
    assert(device_data != nullptr);
    debug_report_data *report_data = device_data->report_data;

    skip_call |= parameter_validation_vkCreateDescriptorSetLayout(report_data, pCreateInfo, pAllocator, pSetLayout);

    // Validation for parameters excluded from the generated validation code due to a 'noautovalidity' tag in vk.xml
    if ((pCreateInfo != nullptr) && (pCreateInfo->pBindings != nullptr)) {
        for (uint32_t i = 0; i < pCreateInfo->bindingCount; ++i) {
            if (pCreateInfo->pBindings[i].descriptorCount != 0) {
                // If descriptorType is VK_DESCRIPTOR_TYPE_SAMPLER or VK_DESCRIPTOR_TYPE_COMBINED_IMAGE_SAMPLER, and descriptorCount
                // is not 0 and pImmutableSamplers is not NULL, pImmutableSamplers must be a pointer to an array of descriptorCount
                // valid VkSampler handles
                if (((pCreateInfo->pBindings[i].descriptorType == VK_DESCRIPTOR_TYPE_SAMPLER) ||
                     (pCreateInfo->pBindings[i].descriptorType == VK_DESCRIPTOR_TYPE_COMBINED_IMAGE_SAMPLER)) &&
                    (pCreateInfo->pBindings[i].pImmutableSamplers != nullptr)) {
                    for (uint32_t descriptor_index = 0; descriptor_index < pCreateInfo->pBindings[i].descriptorCount;
                         ++descriptor_index) {
                        if (pCreateInfo->pBindings[i].pImmutableSamplers[descriptor_index] == VK_NULL_HANDLE) {
                            skip_call |=
                                log_msg(report_data, VK_DEBUG_REPORT_ERROR_BIT_EXT, VK_DEBUG_REPORT_OBJECT_TYPE_UNKNOWN_EXT, 0,
                                        __LINE__, REQUIRED_PARAMETER, LayerName, "vkCreateDescriptorSetLayout: required parameter "
                                                                                 "pCreateInfo->pBindings[%d].pImmutableSamplers[%d]"
                                                                                 " specified as VK_NULL_HANDLE",
                                        i, descriptor_index);
                        }
                    }
                }

                // If descriptorCount is not 0, stageFlags must be a valid combination of VkShaderStageFlagBits values
                if ((pCreateInfo->pBindings[i].stageFlags != 0) &&
                    ((pCreateInfo->pBindings[i].stageFlags & (~AllVkShaderStageFlagBits)) != 0)) {
                    skip_call |=
                        log_msg(report_data, VK_DEBUG_REPORT_ERROR_BIT_EXT, VK_DEBUG_REPORT_OBJECT_TYPE_UNKNOWN_EXT, 0, __LINE__,
                                UNRECOGNIZED_VALUE, LayerName,
                                "vkCreateDescriptorSetLayout: if pCreateInfo->pBindings[%d].descriptorCount is not 0, "
                                "pCreateInfo->pBindings[%d].stageFlags must be a valid combination of VkShaderStageFlagBits values",
                                i, i);
                }
            }
        }
    }

    if (!skip_call) {
        result =
            get_dispatch_table(pc_device_table_map, device)->CreateDescriptorSetLayout(device, pCreateInfo, pAllocator, pSetLayout);

        validate_result(report_data, "vkCreateDescriptorSetLayout", result);
    }

    return result;
}

VKAPI_ATTR void VKAPI_CALL
DestroyDescriptorSetLayout(VkDevice device, VkDescriptorSetLayout descriptorSetLayout, const VkAllocationCallbacks *pAllocator) {
    bool skipCall = false;
    layer_data *my_data = get_my_data_ptr(get_dispatch_key(device), layer_data_map);
    assert(my_data != NULL);

    skipCall |= parameter_validation_vkDestroyDescriptorSetLayout(my_data->report_data, descriptorSetLayout, pAllocator);

    if (!skipCall) {
        get_dispatch_table(pc_device_table_map, device)->DestroyDescriptorSetLayout(device, descriptorSetLayout, pAllocator);
    }
}

VKAPI_ATTR VkResult VKAPI_CALL
CreateDescriptorPool(VkDevice device, const VkDescriptorPoolCreateInfo *pCreateInfo, const VkAllocationCallbacks *pAllocator,
                     VkDescriptorPool *pDescriptorPool) {
    VkResult result = VK_ERROR_VALIDATION_FAILED_EXT;
    bool skipCall = false;
    layer_data *my_data = get_my_data_ptr(get_dispatch_key(device), layer_data_map);
    assert(my_data != NULL);

    skipCall |= parameter_validation_vkCreateDescriptorPool(my_data->report_data, pCreateInfo, pAllocator, pDescriptorPool);

    /* TODOVV: How do we validate maxSets? Probably belongs in the limits layer? */

    if (!skipCall) {
        result =
            get_dispatch_table(pc_device_table_map, device)->CreateDescriptorPool(device, pCreateInfo, pAllocator, pDescriptorPool);

        validate_result(my_data->report_data, "vkCreateDescriptorPool", result);
    }

    return result;
}

VKAPI_ATTR void VKAPI_CALL
DestroyDescriptorPool(VkDevice device, VkDescriptorPool descriptorPool, const VkAllocationCallbacks *pAllocator) {
    bool skipCall = false;
    layer_data *my_data = get_my_data_ptr(get_dispatch_key(device), layer_data_map);
    assert(my_data != NULL);

    skipCall |= parameter_validation_vkDestroyDescriptorPool(my_data->report_data, descriptorPool, pAllocator);

    if (!skipCall) {
        get_dispatch_table(pc_device_table_map, device)->DestroyDescriptorPool(device, descriptorPool, pAllocator);
    }
}

VKAPI_ATTR VkResult VKAPI_CALL
ResetDescriptorPool(VkDevice device, VkDescriptorPool descriptorPool, VkDescriptorPoolResetFlags flags) {
    VkResult result = VK_ERROR_VALIDATION_FAILED_EXT;
    bool skipCall = false;
    layer_data *my_data = get_my_data_ptr(get_dispatch_key(device), layer_data_map);
    assert(my_data != NULL);

    skipCall |= parameter_validation_vkResetDescriptorPool(my_data->report_data, descriptorPool, flags);

    if (!skipCall) {
        result = get_dispatch_table(pc_device_table_map, device)->ResetDescriptorPool(device, descriptorPool, flags);

        validate_result(my_data->report_data, "vkResetDescriptorPool", result);
    }

    return result;
}

VKAPI_ATTR VkResult VKAPI_CALL
AllocateDescriptorSets(VkDevice device, const VkDescriptorSetAllocateInfo *pAllocateInfo, VkDescriptorSet *pDescriptorSets) {
    VkResult result = VK_ERROR_VALIDATION_FAILED_EXT;
    bool skipCall = false;
    layer_data *my_data = get_my_data_ptr(get_dispatch_key(device), layer_data_map);
    assert(my_data != NULL);

    skipCall |= parameter_validation_vkAllocateDescriptorSets(my_data->report_data, pAllocateInfo, pDescriptorSets);

    if (!skipCall) {
        result = get_dispatch_table(pc_device_table_map, device)->AllocateDescriptorSets(device, pAllocateInfo, pDescriptorSets);

        validate_result(my_data->report_data, "vkAllocateDescriptorSets", result);
    }

    return result;
}

VKAPI_ATTR VkResult VKAPI_CALL FreeDescriptorSets(VkDevice device, VkDescriptorPool descriptorPool,
                                                  uint32_t descriptorSetCount,
                                                  const VkDescriptorSet *pDescriptorSets) {
    VkResult result = VK_ERROR_VALIDATION_FAILED_EXT;
    bool skip_call = false;
    layer_data *device_data = get_my_data_ptr(get_dispatch_key(device), layer_data_map);
    assert(device_data != nullptr);
    debug_report_data *report_data = device_data->report_data;

    skip_call |= parameter_validation_vkFreeDescriptorSets(report_data, descriptorPool, descriptorSetCount, pDescriptorSets);

    // Validation for parameters excluded from the generated validation code due to a 'noautovalidity' tag in vk.xml
    // This is an array of handles, where the elements are allowed to be VK_NULL_HANDLE, and does not require any validation beyond
    // validate_array()
    skip_call |= validate_array(report_data, "vkFreeDescriptorSets", "descriptorSetCount", "pDescriptorSets", descriptorSetCount,
                                pDescriptorSets, true, true);

    if (!skip_call) {
        result = get_dispatch_table(pc_device_table_map, device)
                     ->FreeDescriptorSets(device, descriptorPool, descriptorSetCount, pDescriptorSets);

        validate_result(report_data, "vkFreeDescriptorSets", result);
    }

    return result;
}

VKAPI_ATTR void VKAPI_CALL
UpdateDescriptorSets(VkDevice device, uint32_t descriptorWriteCount, const VkWriteDescriptorSet *pDescriptorWrites,
                     uint32_t descriptorCopyCount, const VkCopyDescriptorSet *pDescriptorCopies) {
    bool skip_call = false;
    layer_data *device_data = get_my_data_ptr(get_dispatch_key(device), layer_data_map);
    assert(device_data != NULL);
    debug_report_data *report_data = device_data->report_data;

    skip_call |= parameter_validation_vkUpdateDescriptorSets(report_data, descriptorWriteCount, pDescriptorWrites,
                                                             descriptorCopyCount, pDescriptorCopies);

    // Validation for parameters excluded from the generated validation code due to a 'noautovalidity' tag in vk.xml
    if (pDescriptorWrites != NULL) {
        for (uint32_t i = 0; i < descriptorWriteCount; ++i) {
            // descriptorCount must be greater than 0
            if (pDescriptorWrites[i].descriptorCount == 0) {
                skip_call |=
                    log_msg(report_data, VK_DEBUG_REPORT_ERROR_BIT_EXT, VK_DEBUG_REPORT_OBJECT_TYPE_UNKNOWN_EXT, 0, __LINE__,
                            REQUIRED_PARAMETER, LayerName,
                            "vkUpdateDescriptorSets: parameter pDescriptorWrites[%d].descriptorCount must be greater than 0", i);
            }

            if ((pDescriptorWrites[i].descriptorType == VK_DESCRIPTOR_TYPE_SAMPLER) ||
                (pDescriptorWrites[i].descriptorType == VK_DESCRIPTOR_TYPE_COMBINED_IMAGE_SAMPLER) ||
                (pDescriptorWrites[i].descriptorType == VK_DESCRIPTOR_TYPE_SAMPLED_IMAGE) ||
                (pDescriptorWrites[i].descriptorType == VK_DESCRIPTOR_TYPE_STORAGE_IMAGE) ||
                (pDescriptorWrites[i].descriptorType == VK_DESCRIPTOR_TYPE_INPUT_ATTACHMENT)) {
                // If descriptorType is VK_DESCRIPTOR_TYPE_SAMPLER, VK_DESCRIPTOR_TYPE_COMBINED_IMAGE_SAMPLER,
                // VK_DESCRIPTOR_TYPE_SAMPLED_IMAGE, VK_DESCRIPTOR_TYPE_STORAGE_IMAGE or VK_DESCRIPTOR_TYPE_INPUT_ATTACHMENT,
                // pImageInfo must be a pointer to an array of descriptorCount valid VkDescriptorImageInfo structures
                if (pDescriptorWrites[i].pImageInfo == nullptr) {
                    skip_call |= log_msg(report_data, VK_DEBUG_REPORT_ERROR_BIT_EXT, VK_DEBUG_REPORT_OBJECT_TYPE_UNKNOWN_EXT, 0,
                                         __LINE__, REQUIRED_PARAMETER, LayerName,
                                         "vkUpdateDescriptorSets: if pDescriptorWrites[%d].descriptorType is "
                                         "VK_DESCRIPTOR_TYPE_SAMPLER, VK_DESCRIPTOR_TYPE_COMBINED_IMAGE_SAMPLER, "
                                         "VK_DESCRIPTOR_TYPE_SAMPLED_IMAGE, VK_DESCRIPTOR_TYPE_STORAGE_IMAGE or "
                                         "VK_DESCRIPTOR_TYPE_INPUT_ATTACHMENT, pDescriptorWrites[%d].pImageInfo must not be NULL",
                                         i, i);
                } else if (pDescriptorWrites[i].descriptorType != VK_DESCRIPTOR_TYPE_SAMPLER) {
                    // If descriptorType is VK_DESCRIPTOR_TYPE_COMBINED_IMAGE_SAMPLER, VK_DESCRIPTOR_TYPE_SAMPLED_IMAGE,
                    // VK_DESCRIPTOR_TYPE_STORAGE_IMAGE or VK_DESCRIPTOR_TYPE_INPUT_ATTACHMENT, the imageView and imageLayout
                    // members of any given element of pImageInfo must be a valid VkImageView and VkImageLayout, respectively
                    for (uint32_t descriptor_index = 0; descriptor_index < pDescriptorWrites[i].descriptorCount;
                         ++descriptor_index) {
                        skip_call |= validate_required_handle(report_data, "vkUpdateDescriptorSets",
                                                              "pDescriptorWrites[i].pImageInfo[i].imageView",
                                                              pDescriptorWrites[i].pImageInfo[descriptor_index].imageView);
                        skip_call |= validate_ranged_enum(report_data, "vkUpdateDescriptorSets",
                                                          "pDescriptorWrites[i].pImageInfo[i].imageLayout", "VkImageLayout",
                                                          VK_IMAGE_LAYOUT_BEGIN_RANGE, VK_IMAGE_LAYOUT_END_RANGE,
                                                          pDescriptorWrites[i].pImageInfo[descriptor_index].imageLayout);
                    }
                }
            } else if ((pDescriptorWrites[i].descriptorType == VK_DESCRIPTOR_TYPE_UNIFORM_BUFFER) ||
                       (pDescriptorWrites[i].descriptorType == VK_DESCRIPTOR_TYPE_STORAGE_BUFFER) ||
                       (pDescriptorWrites[i].descriptorType == VK_DESCRIPTOR_TYPE_UNIFORM_BUFFER_DYNAMIC) ||
                       (pDescriptorWrites[i].descriptorType == VK_DESCRIPTOR_TYPE_STORAGE_BUFFER_DYNAMIC)) {
                // If descriptorType is VK_DESCRIPTOR_TYPE_UNIFORM_BUFFER, VK_DESCRIPTOR_TYPE_STORAGE_BUFFER,
                // VK_DESCRIPTOR_TYPE_UNIFORM_BUFFER_DYNAMIC or VK_DESCRIPTOR_TYPE_STORAGE_BUFFER_DYNAMIC, pBufferInfo must be a
                // pointer to an array of descriptorCount valid VkDescriptorBufferInfo structures
                if (pDescriptorWrites[i].pBufferInfo == nullptr) {
                    skip_call |= log_msg(report_data, VK_DEBUG_REPORT_ERROR_BIT_EXT, VK_DEBUG_REPORT_OBJECT_TYPE_UNKNOWN_EXT, 0,
                                         __LINE__, REQUIRED_PARAMETER, LayerName,
                                         "vkUpdateDescriptorSets: if pDescriptorWrites[%d].descriptorType is "
                                         "VK_DESCRIPTOR_TYPE_UNIFORM_BUFFER, VK_DESCRIPTOR_TYPE_STORAGE_BUFFER, "
                                         "VK_DESCRIPTOR_TYPE_UNIFORM_BUFFER_DYNAMIC or VK_DESCRIPTOR_TYPE_STORAGE_BUFFER_DYNAMIC, "
                                         "pDescriptorWrites[%d].pBufferInfo must not be NULL",
                                         i, i);
                } else {
                    for (uint32_t descriptorIndex = 0; descriptorIndex < pDescriptorWrites[i].descriptorCount; ++descriptorIndex) {
                        skip_call |= validate_required_handle(report_data, "vkUpdateDescriptorSets",
                                                              "pDescriptorWrites[i].pBufferInfo[i].buffer",
                                                              pDescriptorWrites[i].pBufferInfo[descriptorIndex].buffer);
                    }
                }
            } else if ((pDescriptorWrites[i].descriptorType == VK_DESCRIPTOR_TYPE_UNIFORM_TEXEL_BUFFER) ||
                       (pDescriptorWrites[i].descriptorType == VK_DESCRIPTOR_TYPE_STORAGE_TEXEL_BUFFER)) {
                // If descriptorType is VK_DESCRIPTOR_TYPE_UNIFORM_TEXEL_BUFFER or VK_DESCRIPTOR_TYPE_STORAGE_TEXEL_BUFFER,
                // pTexelBufferView must be a pointer to an array of descriptorCount valid VkBufferView handles
                if (pDescriptorWrites[i].pTexelBufferView == nullptr) {
                    skip_call |= log_msg(report_data, VK_DEBUG_REPORT_ERROR_BIT_EXT, VK_DEBUG_REPORT_OBJECT_TYPE_UNKNOWN_EXT, 0,
                                         __LINE__, REQUIRED_PARAMETER, LayerName,
                                         "vkUpdateDescriptorSets: if pDescriptorWrites[%d].descriptorType is "
                                         "VK_DESCRIPTOR_TYPE_UNIFORM_TEXEL_BUFFER or VK_DESCRIPTOR_TYPE_STORAGE_TEXEL_BUFFER, "
                                         "pDescriptorWrites[%d].pTexelBufferView must not be NULL",
                                         i, i);
                } else {
                    for (uint32_t descriptor_index = 0; descriptor_index < pDescriptorWrites[i].descriptorCount;
                         ++descriptor_index) {
                        skip_call |= validate_required_handle(report_data, "vkUpdateDescriptorSets",
                                                              "pDescriptorWrites[i].pTexelBufferView[i]",
                                                              pDescriptorWrites[i].pTexelBufferView[descriptor_index]);
                    }
                }
            }
        }
    }

    if (!skip_call) {
        get_dispatch_table(pc_device_table_map, device)
            ->UpdateDescriptorSets(device, descriptorWriteCount, pDescriptorWrites, descriptorCopyCount, pDescriptorCopies);
    }
}

VKAPI_ATTR VkResult VKAPI_CALL CreateFramebuffer(VkDevice device, const VkFramebufferCreateInfo *pCreateInfo,
                                                 const VkAllocationCallbacks *pAllocator,
                                                                   VkFramebuffer *pFramebuffer) {
    VkResult result = VK_ERROR_VALIDATION_FAILED_EXT;
    bool skipCall = false;
    layer_data *my_data = get_my_data_ptr(get_dispatch_key(device), layer_data_map);
    assert(my_data != NULL);

    skipCall |= parameter_validation_vkCreateFramebuffer(my_data->report_data, pCreateInfo, pAllocator, pFramebuffer);

    if (!skipCall) {
        result = get_dispatch_table(pc_device_table_map, device)->CreateFramebuffer(device, pCreateInfo, pAllocator, pFramebuffer);

        validate_result(my_data->report_data, "vkCreateFramebuffer", result);
    }

    return result;
}

VKAPI_ATTR void VKAPI_CALL
DestroyFramebuffer(VkDevice device, VkFramebuffer framebuffer, const VkAllocationCallbacks *pAllocator) {
    bool skipCall = false;
    layer_data *my_data = get_my_data_ptr(get_dispatch_key(device), layer_data_map);
    assert(my_data != NULL);

    skipCall |= parameter_validation_vkDestroyFramebuffer(my_data->report_data, framebuffer, pAllocator);

    if (!skipCall) {
        get_dispatch_table(pc_device_table_map, device)->DestroyFramebuffer(device, framebuffer, pAllocator);
    }
}

VKAPI_ATTR VkResult VKAPI_CALL CreateRenderPass(VkDevice device, const VkRenderPassCreateInfo *pCreateInfo,
                                                const VkAllocationCallbacks *pAllocator,
                                                VkRenderPass *pRenderPass) {
    VkResult result = VK_ERROR_VALIDATION_FAILED_EXT;
    bool skipCall = false;
    layer_data *my_data = get_my_data_ptr(get_dispatch_key(device), layer_data_map);
    assert(my_data != NULL);

    skipCall |= parameter_validation_vkCreateRenderPass(my_data->report_data, pCreateInfo, pAllocator, pRenderPass);

    if (!skipCall) {
        result = get_dispatch_table(pc_device_table_map, device)->CreateRenderPass(device, pCreateInfo, pAllocator, pRenderPass);

        validate_result(my_data->report_data, "vkCreateRenderPass", result);
    }

    return result;
}

VKAPI_ATTR void VKAPI_CALL
DestroyRenderPass(VkDevice device, VkRenderPass renderPass, const VkAllocationCallbacks *pAllocator) {
    bool skipCall = false;
    layer_data *my_data = get_my_data_ptr(get_dispatch_key(device), layer_data_map);
    assert(my_data != NULL);

    skipCall |= parameter_validation_vkDestroyRenderPass(my_data->report_data, renderPass, pAllocator);

    if (!skipCall) {
        get_dispatch_table(pc_device_table_map, device)->DestroyRenderPass(device, renderPass, pAllocator);
    }
}

VKAPI_ATTR void VKAPI_CALL
GetRenderAreaGranularity(VkDevice device, VkRenderPass renderPass, VkExtent2D *pGranularity) {
    bool skipCall = false;
    layer_data *my_data = get_my_data_ptr(get_dispatch_key(device), layer_data_map);
    assert(my_data != NULL);

    skipCall |= parameter_validation_vkGetRenderAreaGranularity(my_data->report_data, renderPass, pGranularity);

    if (!skipCall) {
        get_dispatch_table(pc_device_table_map, device)->GetRenderAreaGranularity(device, renderPass, pGranularity);
    }
}

VKAPI_ATTR VkResult VKAPI_CALL CreateCommandPool(VkDevice device, const VkCommandPoolCreateInfo *pCreateInfo,
                                                 const VkAllocationCallbacks *pAllocator,
                                                 VkCommandPool *pCommandPool) {
    VkResult result = VK_ERROR_VALIDATION_FAILED_EXT;
    bool skipCall = false;
    layer_data *my_data = get_my_data_ptr(get_dispatch_key(device), layer_data_map);
    assert(my_data != NULL);

    skipCall |=
        validate_queue_family_index(my_data, "vkCreateCommandPool", "pCreateInfo->queueFamilyIndex", pCreateInfo->queueFamilyIndex);

    skipCall |= parameter_validation_vkCreateCommandPool(my_data->report_data, pCreateInfo, pAllocator, pCommandPool);

    if (!skipCall) {
        result = get_dispatch_table(pc_device_table_map, device)->CreateCommandPool(device, pCreateInfo, pAllocator, pCommandPool);

        validate_result(my_data->report_data, "vkCreateCommandPool", result);
    }

    return result;
}

VKAPI_ATTR void VKAPI_CALL
DestroyCommandPool(VkDevice device, VkCommandPool commandPool, const VkAllocationCallbacks *pAllocator) {
    bool skipCall = false;
    layer_data *my_data = get_my_data_ptr(get_dispatch_key(device), layer_data_map);
    assert(my_data != NULL);

    skipCall |= parameter_validation_vkDestroyCommandPool(my_data->report_data, commandPool, pAllocator);

    if (!skipCall) {
        get_dispatch_table(pc_device_table_map, device)->DestroyCommandPool(device, commandPool, pAllocator);
    }
}

VKAPI_ATTR VkResult VKAPI_CALL
ResetCommandPool(VkDevice device, VkCommandPool commandPool, VkCommandPoolResetFlags flags) {
    VkResult result = VK_ERROR_VALIDATION_FAILED_EXT;
    bool skipCall = false;
    layer_data *my_data = get_my_data_ptr(get_dispatch_key(device), layer_data_map);
    assert(my_data != NULL);

    skipCall |= parameter_validation_vkResetCommandPool(my_data->report_data, commandPool, flags);

    if (!skipCall) {
        result = get_dispatch_table(pc_device_table_map, device)->ResetCommandPool(device, commandPool, flags);

        validate_result(my_data->report_data, "vkResetCommandPool", result);
    }

    return result;
}

VKAPI_ATTR VkResult VKAPI_CALL
AllocateCommandBuffers(VkDevice device, const VkCommandBufferAllocateInfo *pAllocateInfo, VkCommandBuffer *pCommandBuffers) {
    VkResult result = VK_ERROR_VALIDATION_FAILED_EXT;
    bool skipCall = false;
    layer_data *my_data = get_my_data_ptr(get_dispatch_key(device), layer_data_map);
    assert(my_data != NULL);

    skipCall |= parameter_validation_vkAllocateCommandBuffers(my_data->report_data, pAllocateInfo, pCommandBuffers);

    if (!skipCall) {
        result = get_dispatch_table(pc_device_table_map, device)->AllocateCommandBuffers(device, pAllocateInfo, pCommandBuffers);

        validate_result(my_data->report_data, "vkAllocateCommandBuffers", result);
    }

    return result;
}

VKAPI_ATTR void VKAPI_CALL FreeCommandBuffers(VkDevice device, VkCommandPool commandPool,
                                              uint32_t commandBufferCount,
                                              const VkCommandBuffer *pCommandBuffers) {
    bool skip_call = false;
    layer_data *device_data = get_my_data_ptr(get_dispatch_key(device), layer_data_map);
    assert(device_data != nullptr);
    debug_report_data *report_data = device_data->report_data;

    skip_call |= parameter_validation_vkFreeCommandBuffers(report_data, commandPool, commandBufferCount, pCommandBuffers);

    // Validation for parameters excluded from the generated validation code due to a 'noautovalidity' tag in vk.xml
    // This is an array of handles, where the elements are allowed to be VK_NULL_HANDLE, and does not require any validation beyond
    // validate_array()
    skip_call |= validate_array(report_data, "vkFreeCommandBuffers", "commandBufferCount", "pCommandBuffers", commandBufferCount,
                                pCommandBuffers, true, true);

    if (!skip_call) {
        get_dispatch_table(pc_device_table_map, device)
            ->FreeCommandBuffers(device, commandPool, commandBufferCount, pCommandBuffers);
    }
}

VKAPI_ATTR VkResult VKAPI_CALL
BeginCommandBuffer(VkCommandBuffer commandBuffer, const VkCommandBufferBeginInfo *pBeginInfo) {
    VkResult result = VK_ERROR_VALIDATION_FAILED_EXT;
    bool skip_call = false;
    layer_data *device_data = get_my_data_ptr(get_dispatch_key(commandBuffer), layer_data_map);
    assert(device_data != nullptr);
    debug_report_data *report_data = device_data->report_data;

    skip_call |= parameter_validation_vkBeginCommandBuffer(report_data, pBeginInfo);

    // Validation for parameters excluded from the generated validation code due to a 'noautovalidity' tag in vk.xml
    // TODO: pBeginInfo->pInheritanceInfo must not be NULL if commandBuffer is a secondary command buffer
    skip_call |= validate_struct_type(report_data, "vkBeginCommandBuffer", "pBeginInfo->pInheritanceInfo",
                                      "VK_STRUCTURE_TYPE_COMMAND_BUFFER_INHERITANCE_INFO", pBeginInfo->pInheritanceInfo,
                                      VK_STRUCTURE_TYPE_COMMAND_BUFFER_INHERITANCE_INFO, false);

    if (pBeginInfo->pInheritanceInfo != NULL) {
        skip_call |= validate_struct_pnext(report_data, "vkBeginCommandBuffer", "pBeginInfo->pInheritanceInfo->pNext", NULL,
                                           pBeginInfo->pInheritanceInfo->pNext, 0, NULL);

        skip_call |= validate_bool32(report_data, "vkBeginCommandBuffer", "pBeginInfo->pInheritanceInfo->occlusionQueryEnable",
                                     pBeginInfo->pInheritanceInfo->occlusionQueryEnable);

        // TODO: This only needs to be validated when the inherited queries feature is enabled
        // skip_call |= validate_flags(report_data, "vkBeginCommandBuffer", "pBeginInfo->pInheritanceInfo->queryFlags",
        // "VkQueryControlFlagBits", AllVkQueryControlFlagBits, pBeginInfo->pInheritanceInfo->queryFlags, false);

        // TODO: This must be 0 if the pipeline statistics queries feature is not enabled
        skip_call |= validate_flags(report_data, "vkBeginCommandBuffer", "pBeginInfo->pInheritanceInfo->pipelineStatistics",
                                    "VkQueryPipelineStatisticFlagBits", AllVkQueryPipelineStatisticFlagBits,
                                    pBeginInfo->pInheritanceInfo->pipelineStatistics, false);
    }

    if (!skip_call) {
        result = get_dispatch_table(pc_device_table_map, commandBuffer)->BeginCommandBuffer(commandBuffer, pBeginInfo);

        validate_result(report_data, "vkBeginCommandBuffer", result);
    }

    return result;
}

VKAPI_ATTR VkResult VKAPI_CALL EndCommandBuffer(VkCommandBuffer commandBuffer) {
    layer_data *my_data = get_my_data_ptr(get_dispatch_key(commandBuffer), layer_data_map);
    assert(my_data != NULL);

    VkResult result = get_dispatch_table(pc_device_table_map, commandBuffer)->EndCommandBuffer(commandBuffer);

    validate_result(my_data->report_data, "vkEndCommandBuffer", result);

    return result;
}

VKAPI_ATTR VkResult VKAPI_CALL
ResetCommandBuffer(VkCommandBuffer commandBuffer, VkCommandBufferResetFlags flags) {
    VkResult result = VK_ERROR_VALIDATION_FAILED_EXT;
    layer_data *my_data = get_my_data_ptr(get_dispatch_key(commandBuffer), layer_data_map);
    assert(my_data != NULL);

    bool skip_call = parameter_validation_vkResetCommandBuffer(my_data->report_data, flags);

    if (!skip_call) {
        result = get_dispatch_table(pc_device_table_map, commandBuffer)->ResetCommandBuffer(commandBuffer, flags);

        validate_result(my_data->report_data, "vkResetCommandBuffer", result);
    }

    return result;
}

VKAPI_ATTR void VKAPI_CALL
CmdBindPipeline(VkCommandBuffer commandBuffer, VkPipelineBindPoint pipelineBindPoint, VkPipeline pipeline) {
    bool skipCall = false;
    layer_data *my_data = get_my_data_ptr(get_dispatch_key(commandBuffer), layer_data_map);
    assert(my_data != NULL);

    skipCall |= parameter_validation_vkCmdBindPipeline(my_data->report_data, pipelineBindPoint, pipeline);

    if (!skipCall) {
        get_dispatch_table(pc_device_table_map, commandBuffer)->CmdBindPipeline(commandBuffer, pipelineBindPoint, pipeline);
    }
}

VKAPI_ATTR void VKAPI_CALL
CmdSetViewport(VkCommandBuffer commandBuffer, uint32_t firstViewport, uint32_t viewportCount, const VkViewport *pViewports) {
    bool skipCall = false;
    layer_data *my_data = get_my_data_ptr(get_dispatch_key(commandBuffer), layer_data_map);
    assert(my_data != NULL);

    skipCall |= parameter_validation_vkCmdSetViewport(my_data->report_data, firstViewport, viewportCount, pViewports);

    if (!skipCall) {
        get_dispatch_table(pc_device_table_map, commandBuffer)
            ->CmdSetViewport(commandBuffer, firstViewport, viewportCount, pViewports);
    }
}

VKAPI_ATTR void VKAPI_CALL
CmdSetScissor(VkCommandBuffer commandBuffer, uint32_t firstScissor, uint32_t scissorCount, const VkRect2D *pScissors) {
    bool skipCall = false;
    layer_data *my_data = get_my_data_ptr(get_dispatch_key(commandBuffer), layer_data_map);
    assert(my_data != NULL);

    skipCall |= parameter_validation_vkCmdSetScissor(my_data->report_data, firstScissor, scissorCount, pScissors);

    if (!skipCall) {
        get_dispatch_table(pc_device_table_map, commandBuffer)->CmdSetScissor(commandBuffer, firstScissor, scissorCount, pScissors);
    }
}

VKAPI_ATTR void VKAPI_CALL CmdSetLineWidth(VkCommandBuffer commandBuffer, float lineWidth) {
    get_dispatch_table(pc_device_table_map, commandBuffer)->CmdSetLineWidth(commandBuffer, lineWidth);
}

VKAPI_ATTR void VKAPI_CALL
CmdSetDepthBias(VkCommandBuffer commandBuffer, float depthBiasConstantFactor, float depthBiasClamp, float depthBiasSlopeFactor) {
    get_dispatch_table(pc_device_table_map, commandBuffer)
        ->CmdSetDepthBias(commandBuffer, depthBiasConstantFactor, depthBiasClamp, depthBiasSlopeFactor);
}

VKAPI_ATTR void VKAPI_CALL CmdSetBlendConstants(VkCommandBuffer commandBuffer, const float blendConstants[4]) {
    bool skipCall = false;
    layer_data *my_data = get_my_data_ptr(get_dispatch_key(commandBuffer), layer_data_map);
    assert(my_data != NULL);

    skipCall |= parameter_validation_vkCmdSetBlendConstants(my_data->report_data, blendConstants);

    if (!skipCall) {
        get_dispatch_table(pc_device_table_map, commandBuffer)->CmdSetBlendConstants(commandBuffer, blendConstants);
    }
}

VKAPI_ATTR void VKAPI_CALL
CmdSetDepthBounds(VkCommandBuffer commandBuffer, float minDepthBounds, float maxDepthBounds) {
    get_dispatch_table(pc_device_table_map, commandBuffer)->CmdSetDepthBounds(commandBuffer, minDepthBounds, maxDepthBounds);
}

VKAPI_ATTR void VKAPI_CALL
CmdSetStencilCompareMask(VkCommandBuffer commandBuffer, VkStencilFaceFlags faceMask, uint32_t compareMask) {
    bool skipCall = false;
    layer_data *my_data = get_my_data_ptr(get_dispatch_key(commandBuffer), layer_data_map);
    assert(my_data != NULL);

    skipCall |= parameter_validation_vkCmdSetStencilCompareMask(my_data->report_data, faceMask, compareMask);

    if (!skipCall) {
        get_dispatch_table(pc_device_table_map, commandBuffer)->CmdSetStencilCompareMask(commandBuffer, faceMask, compareMask);
    }
}

VKAPI_ATTR void VKAPI_CALL
CmdSetStencilWriteMask(VkCommandBuffer commandBuffer, VkStencilFaceFlags faceMask, uint32_t writeMask) {
    bool skipCall = false;
    layer_data *my_data = get_my_data_ptr(get_dispatch_key(commandBuffer), layer_data_map);
    assert(my_data != NULL);

    skipCall |= parameter_validation_vkCmdSetStencilWriteMask(my_data->report_data, faceMask, writeMask);

    if (!skipCall) {
        get_dispatch_table(pc_device_table_map, commandBuffer)->CmdSetStencilWriteMask(commandBuffer, faceMask, writeMask);
    }
}

VKAPI_ATTR void VKAPI_CALL
CmdSetStencilReference(VkCommandBuffer commandBuffer, VkStencilFaceFlags faceMask, uint32_t reference) {
    bool skipCall = false;
    layer_data *my_data = get_my_data_ptr(get_dispatch_key(commandBuffer), layer_data_map);
    assert(my_data != NULL);

    skipCall |= parameter_validation_vkCmdSetStencilReference(my_data->report_data, faceMask, reference);

    if (!skipCall) {
        get_dispatch_table(pc_device_table_map, commandBuffer)->CmdSetStencilReference(commandBuffer, faceMask, reference);
    }
}

VKAPI_ATTR void VKAPI_CALL
CmdBindDescriptorSets(VkCommandBuffer commandBuffer, VkPipelineBindPoint pipelineBindPoint, VkPipelineLayout layout,
                      uint32_t firstSet, uint32_t descriptorSetCount, const VkDescriptorSet *pDescriptorSets,
                      uint32_t dynamicOffsetCount, const uint32_t *pDynamicOffsets) {
    bool skipCall = false;
    layer_data *my_data = get_my_data_ptr(get_dispatch_key(commandBuffer), layer_data_map);
    assert(my_data != NULL);

    skipCall |= parameter_validation_vkCmdBindDescriptorSets(my_data->report_data, pipelineBindPoint, layout, firstSet, descriptorSetCount,
                                                    pDescriptorSets, dynamicOffsetCount, pDynamicOffsets);

    if (!skipCall) {
        get_dispatch_table(pc_device_table_map, commandBuffer)
            ->CmdBindDescriptorSets(commandBuffer, pipelineBindPoint, layout, firstSet, descriptorSetCount, pDescriptorSets,
                                    dynamicOffsetCount, pDynamicOffsets);
    }
}

VKAPI_ATTR void VKAPI_CALL
CmdBindIndexBuffer(VkCommandBuffer commandBuffer, VkBuffer buffer, VkDeviceSize offset, VkIndexType indexType) {
    bool skipCall = false;
    layer_data *my_data = get_my_data_ptr(get_dispatch_key(commandBuffer), layer_data_map);
    assert(my_data != NULL);

    skipCall |= parameter_validation_vkCmdBindIndexBuffer(my_data->report_data, buffer, offset, indexType);

    if (!skipCall) {
        get_dispatch_table(pc_device_table_map, commandBuffer)->CmdBindIndexBuffer(commandBuffer, buffer, offset, indexType);
    }
}

VKAPI_ATTR void VKAPI_CALL CmdBindVertexBuffers(VkCommandBuffer commandBuffer, uint32_t firstBinding,
                                                uint32_t bindingCount, const VkBuffer *pBuffers,
                                                const VkDeviceSize *pOffsets) {
    bool skipCall = false;
    layer_data *my_data = get_my_data_ptr(get_dispatch_key(commandBuffer), layer_data_map);
    assert(my_data != NULL);

    skipCall |= parameter_validation_vkCmdBindVertexBuffers(my_data->report_data, firstBinding, bindingCount, pBuffers, pOffsets);

    if (!skipCall) {
        get_dispatch_table(pc_device_table_map, commandBuffer)
            ->CmdBindVertexBuffers(commandBuffer, firstBinding, bindingCount, pBuffers, pOffsets);
    }
}

bool PreCmdDraw(VkCommandBuffer commandBuffer, uint32_t vertexCount, uint32_t instanceCount, uint32_t firstVertex,
                uint32_t firstInstance) {
    if (vertexCount == 0) {
        // TODO: Verify against Valid Usage section. I don't see a non-zero vertexCount listed, may need to add that and make
        // this an error or leave as is.
        log_msg(mdd(commandBuffer), VK_DEBUG_REPORT_WARNING_BIT_EXT, VK_DEBUG_REPORT_OBJECT_TYPE_UNKNOWN_EXT, 0, __LINE__,
                REQUIRED_PARAMETER, "PARAMCHECK", "vkCmdDraw parameter, uint32_t vertexCount, is 0");
        return false;
    }

    if (instanceCount == 0) {
        // TODO: Verify against Valid Usage section. I don't see a non-zero instanceCount listed, may need to add that and make
        // this an error or leave as is.
        log_msg(mdd(commandBuffer), VK_DEBUG_REPORT_WARNING_BIT_EXT, VK_DEBUG_REPORT_OBJECT_TYPE_UNKNOWN_EXT, 0, __LINE__,
                REQUIRED_PARAMETER, "PARAMCHECK", "vkCmdDraw parameter, uint32_t instanceCount, is 0");
        return false;
    }

    return true;
}

VKAPI_ATTR void VKAPI_CALL CmdDraw(VkCommandBuffer commandBuffer, uint32_t vertexCount, uint32_t instanceCount,
                                   uint32_t firstVertex, uint32_t firstInstance) {
    PreCmdDraw(commandBuffer, vertexCount, instanceCount, firstVertex, firstInstance);

    get_dispatch_table(pc_device_table_map, commandBuffer)
        ->CmdDraw(commandBuffer, vertexCount, instanceCount, firstVertex, firstInstance);
}

VKAPI_ATTR void VKAPI_CALL CmdDrawIndexed(VkCommandBuffer commandBuffer, uint32_t indexCount,
                                          uint32_t instanceCount, uint32_t firstIndex, int32_t vertexOffset,
                                          uint32_t firstInstance) {
    get_dispatch_table(pc_device_table_map, commandBuffer)
        ->CmdDrawIndexed(commandBuffer, indexCount, instanceCount, firstIndex, vertexOffset, firstInstance);
}

VKAPI_ATTR void VKAPI_CALL
CmdDrawIndirect(VkCommandBuffer commandBuffer, VkBuffer buffer, VkDeviceSize offset, uint32_t count, uint32_t stride) {
    bool skipCall = false;
    layer_data *my_data = get_my_data_ptr(get_dispatch_key(commandBuffer), layer_data_map);
    assert(my_data != NULL);

    skipCall |= parameter_validation_vkCmdDrawIndirect(my_data->report_data, buffer, offset, count, stride);

    if (!skipCall) {
        get_dispatch_table(pc_device_table_map, commandBuffer)->CmdDrawIndirect(commandBuffer, buffer, offset, count, stride);
    }
}

VKAPI_ATTR void VKAPI_CALL
CmdDrawIndexedIndirect(VkCommandBuffer commandBuffer, VkBuffer buffer, VkDeviceSize offset, uint32_t count, uint32_t stride) {
    bool skipCall = false;
    layer_data *my_data = get_my_data_ptr(get_dispatch_key(commandBuffer), layer_data_map);
    assert(my_data != NULL);

    skipCall |= parameter_validation_vkCmdDrawIndexedIndirect(my_data->report_data, buffer, offset, count, stride);

    if (!skipCall) {
        get_dispatch_table(pc_device_table_map, commandBuffer)
            ->CmdDrawIndexedIndirect(commandBuffer, buffer, offset, count, stride);
    }
}

VKAPI_ATTR void VKAPI_CALL CmdDispatch(VkCommandBuffer commandBuffer, uint32_t x, uint32_t y, uint32_t z) {
    get_dispatch_table(pc_device_table_map, commandBuffer)->CmdDispatch(commandBuffer, x, y, z);
}

VKAPI_ATTR void VKAPI_CALL
CmdDispatchIndirect(VkCommandBuffer commandBuffer, VkBuffer buffer, VkDeviceSize offset) {
    bool skipCall = false;
    layer_data *my_data = get_my_data_ptr(get_dispatch_key(commandBuffer), layer_data_map);
    assert(my_data != NULL);

    skipCall |= parameter_validation_vkCmdDispatchIndirect(my_data->report_data, buffer, offset);

    if (!skipCall) {
        get_dispatch_table(pc_device_table_map, commandBuffer)->CmdDispatchIndirect(commandBuffer, buffer, offset);
    }
}

VKAPI_ATTR void VKAPI_CALL CmdCopyBuffer(VkCommandBuffer commandBuffer, VkBuffer srcBuffer, VkBuffer dstBuffer,
                                         uint32_t regionCount, const VkBufferCopy *pRegions) {
    bool skipCall = false;
    layer_data *my_data = get_my_data_ptr(get_dispatch_key(commandBuffer), layer_data_map);
    assert(my_data != NULL);

    skipCall |= parameter_validation_vkCmdCopyBuffer(my_data->report_data, srcBuffer, dstBuffer, regionCount, pRegions);

    if (!skipCall) {
        get_dispatch_table(pc_device_table_map, commandBuffer)
            ->CmdCopyBuffer(commandBuffer, srcBuffer, dstBuffer, regionCount, pRegions);
    }
}

bool PreCmdCopyImage(VkCommandBuffer commandBuffer, const VkImageCopy *pRegions) {
    if (pRegions != nullptr) {
        if ((pRegions->srcSubresource.aspectMask & (VK_IMAGE_ASPECT_COLOR_BIT | VK_IMAGE_ASPECT_DEPTH_BIT |
                                                    VK_IMAGE_ASPECT_STENCIL_BIT | VK_IMAGE_ASPECT_METADATA_BIT)) == 0) {
            log_msg(mdd(commandBuffer), VK_DEBUG_REPORT_ERROR_BIT_EXT, VK_DEBUG_REPORT_OBJECT_TYPE_UNKNOWN_EXT, 0, __LINE__,
                    UNRECOGNIZED_VALUE, "PARAMCHECK",
                    "vkCmdCopyImage parameter, VkImageAspect pRegions->srcSubresource.aspectMask, is an unrecognized enumerator");
            return false;
        }
        if ((pRegions->dstSubresource.aspectMask & (VK_IMAGE_ASPECT_COLOR_BIT | VK_IMAGE_ASPECT_DEPTH_BIT |
                                                    VK_IMAGE_ASPECT_STENCIL_BIT | VK_IMAGE_ASPECT_METADATA_BIT)) == 0) {
            log_msg(mdd(commandBuffer), VK_DEBUG_REPORT_ERROR_BIT_EXT, VK_DEBUG_REPORT_OBJECT_TYPE_UNKNOWN_EXT, 0, __LINE__,
                    UNRECOGNIZED_VALUE, "PARAMCHECK",
                    "vkCmdCopyImage parameter, VkImageAspect pRegions->dstSubresource.aspectMask, is an unrecognized enumerator");
            return false;
        }
    }

    return true;
}

VKAPI_ATTR void VKAPI_CALL
CmdCopyImage(VkCommandBuffer commandBuffer, VkImage srcImage, VkImageLayout srcImageLayout, VkImage dstImage,
             VkImageLayout dstImageLayout, uint32_t regionCount, const VkImageCopy *pRegions) {
    bool skipCall = false;
    layer_data *my_data = get_my_data_ptr(get_dispatch_key(commandBuffer), layer_data_map);
    assert(my_data != NULL);

    skipCall |=
        parameter_validation_vkCmdCopyImage(my_data->report_data, srcImage, srcImageLayout, dstImage, dstImageLayout, regionCount, pRegions);

    if (!skipCall) {
        PreCmdCopyImage(commandBuffer, pRegions);

        get_dispatch_table(pc_device_table_map, commandBuffer)
            ->CmdCopyImage(commandBuffer, srcImage, srcImageLayout, dstImage, dstImageLayout, regionCount, pRegions);
    }
}

bool PreCmdBlitImage(VkCommandBuffer commandBuffer, const VkImageBlit *pRegions) {
    if (pRegions != nullptr) {
        if ((pRegions->srcSubresource.aspectMask & (VK_IMAGE_ASPECT_COLOR_BIT | VK_IMAGE_ASPECT_DEPTH_BIT |
                                                    VK_IMAGE_ASPECT_STENCIL_BIT | VK_IMAGE_ASPECT_METADATA_BIT)) == 0) {
            log_msg(mdd(commandBuffer), VK_DEBUG_REPORT_ERROR_BIT_EXT, VK_DEBUG_REPORT_OBJECT_TYPE_UNKNOWN_EXT, 0, __LINE__,
                    UNRECOGNIZED_VALUE, "PARAMCHECK",
                    "vkCmdCopyImage parameter, VkImageAspect pRegions->srcSubresource.aspectMask, is an unrecognized enumerator");
            return false;
        }
        if ((pRegions->dstSubresource.aspectMask & (VK_IMAGE_ASPECT_COLOR_BIT | VK_IMAGE_ASPECT_DEPTH_BIT |
                                                    VK_IMAGE_ASPECT_STENCIL_BIT | VK_IMAGE_ASPECT_METADATA_BIT)) == 0) {
            log_msg(mdd(commandBuffer), VK_DEBUG_REPORT_ERROR_BIT_EXT, VK_DEBUG_REPORT_OBJECT_TYPE_UNKNOWN_EXT, 0, __LINE__,
                    UNRECOGNIZED_VALUE, "PARAMCHECK",
                    "vkCmdCopyImage parameter, VkImageAspect pRegions->dstSubresource.aspectMask, is an unrecognized enumerator");
            return false;
        }
    }

    return true;
}

VKAPI_ATTR void VKAPI_CALL
CmdBlitImage(VkCommandBuffer commandBuffer, VkImage srcImage, VkImageLayout srcImageLayout, VkImage dstImage,
             VkImageLayout dstImageLayout, uint32_t regionCount, const VkImageBlit *pRegions, VkFilter filter) {
    bool skipCall = false;
    layer_data *my_data = get_my_data_ptr(get_dispatch_key(commandBuffer), layer_data_map);
    assert(my_data != NULL);

    skipCall |= parameter_validation_vkCmdBlitImage(my_data->report_data, srcImage, srcImageLayout, dstImage, dstImageLayout, regionCount,
                                           pRegions, filter);

    if (!skipCall) {
        PreCmdBlitImage(commandBuffer, pRegions);

        get_dispatch_table(pc_device_table_map, commandBuffer)
            ->CmdBlitImage(commandBuffer, srcImage, srcImageLayout, dstImage, dstImageLayout, regionCount, pRegions, filter);
    }
}

bool PreCmdCopyBufferToImage(VkCommandBuffer commandBuffer, const VkBufferImageCopy *pRegions) {
    if (pRegions != nullptr) {
        if ((pRegions->imageSubresource.aspectMask & (VK_IMAGE_ASPECT_COLOR_BIT | VK_IMAGE_ASPECT_DEPTH_BIT |
                                                      VK_IMAGE_ASPECT_STENCIL_BIT | VK_IMAGE_ASPECT_METADATA_BIT)) == 0) {
            log_msg(mdd(commandBuffer), VK_DEBUG_REPORT_ERROR_BIT_EXT, VK_DEBUG_REPORT_OBJECT_TYPE_UNKNOWN_EXT, 0, __LINE__,
                    UNRECOGNIZED_VALUE, "PARAMCHECK",
                    "vkCmdCopyBufferToImage parameter, VkImageAspect pRegions->imageSubresource.aspectMask, is an unrecognized "
                    "enumerator");
            return false;
        }
    }

    return true;
}

VKAPI_ATTR void VKAPI_CALL CmdCopyBufferToImage(VkCommandBuffer commandBuffer, VkBuffer srcBuffer,
                                                VkImage dstImage, VkImageLayout dstImageLayout,
                                                uint32_t regionCount, const VkBufferImageCopy *pRegions) {
    bool skipCall = false;
    layer_data *my_data = get_my_data_ptr(get_dispatch_key(commandBuffer), layer_data_map);
    assert(my_data != NULL);

    skipCall |=
        parameter_validation_vkCmdCopyBufferToImage(my_data->report_data, srcBuffer, dstImage, dstImageLayout, regionCount, pRegions);

    if (!skipCall) {
        PreCmdCopyBufferToImage(commandBuffer, pRegions);

        get_dispatch_table(pc_device_table_map, commandBuffer)
            ->CmdCopyBufferToImage(commandBuffer, srcBuffer, dstImage, dstImageLayout, regionCount, pRegions);
    }
}

bool PreCmdCopyImageToBuffer(VkCommandBuffer commandBuffer, const VkBufferImageCopy *pRegions) {
    if (pRegions != nullptr) {
        if ((pRegions->imageSubresource.aspectMask & (VK_IMAGE_ASPECT_COLOR_BIT | VK_IMAGE_ASPECT_DEPTH_BIT |
                                                      VK_IMAGE_ASPECT_STENCIL_BIT | VK_IMAGE_ASPECT_METADATA_BIT)) == 0) {
            log_msg(mdd(commandBuffer), VK_DEBUG_REPORT_ERROR_BIT_EXT, VK_DEBUG_REPORT_OBJECT_TYPE_UNKNOWN_EXT, 0, __LINE__,
                    UNRECOGNIZED_VALUE, "PARAMCHECK",
                    "vkCmdCopyImageToBuffer parameter, VkImageAspect pRegions->imageSubresource.aspectMask, is an unrecognized "
                    "enumerator");
            return false;
        }
    }

    return true;
}

VKAPI_ATTR void VKAPI_CALL CmdCopyImageToBuffer(VkCommandBuffer commandBuffer, VkImage srcImage,
                                                VkImageLayout srcImageLayout, VkBuffer dstBuffer,
                                                uint32_t regionCount, const VkBufferImageCopy *pRegions) {
    bool skipCall = false;
    layer_data *my_data = get_my_data_ptr(get_dispatch_key(commandBuffer), layer_data_map);
    assert(my_data != NULL);

    skipCall |=
        parameter_validation_vkCmdCopyImageToBuffer(my_data->report_data, srcImage, srcImageLayout, dstBuffer, regionCount, pRegions);

    if (!skipCall) {
        PreCmdCopyImageToBuffer(commandBuffer, pRegions);

        get_dispatch_table(pc_device_table_map, commandBuffer)
            ->CmdCopyImageToBuffer(commandBuffer, srcImage, srcImageLayout, dstBuffer, regionCount, pRegions);
    }
}

VKAPI_ATTR void VKAPI_CALL CmdUpdateBuffer(VkCommandBuffer commandBuffer, VkBuffer dstBuffer,
                                           VkDeviceSize dstOffset, VkDeviceSize dataSize, const uint32_t *pData) {
    bool skipCall = false;
    layer_data *my_data = get_my_data_ptr(get_dispatch_key(commandBuffer), layer_data_map);
    assert(my_data != NULL);

    skipCall |= parameter_validation_vkCmdUpdateBuffer(my_data->report_data, dstBuffer, dstOffset, dataSize, pData);

    if (!skipCall) {
        get_dispatch_table(pc_device_table_map, commandBuffer)
            ->CmdUpdateBuffer(commandBuffer, dstBuffer, dstOffset, dataSize, pData);
    }
}

VKAPI_ATTR void VKAPI_CALL
CmdFillBuffer(VkCommandBuffer commandBuffer, VkBuffer dstBuffer, VkDeviceSize dstOffset, VkDeviceSize size, uint32_t data) {
    bool skipCall = false;
    layer_data *my_data = get_my_data_ptr(get_dispatch_key(commandBuffer), layer_data_map);
    assert(my_data != NULL);

    skipCall |= parameter_validation_vkCmdFillBuffer(my_data->report_data, dstBuffer, dstOffset, size, data);

    if (!skipCall) {
        get_dispatch_table(pc_device_table_map, commandBuffer)->CmdFillBuffer(commandBuffer, dstBuffer, dstOffset, size, data);
    }
}

VKAPI_ATTR void VKAPI_CALL CmdClearColorImage(VkCommandBuffer commandBuffer, VkImage image,
                                              VkImageLayout imageLayout, const VkClearColorValue *pColor,
                                              uint32_t rangeCount, const VkImageSubresourceRange *pRanges) {
    bool skipCall = false;
    layer_data *my_data = get_my_data_ptr(get_dispatch_key(commandBuffer), layer_data_map);
    assert(my_data != NULL);

    skipCall |= parameter_validation_vkCmdClearColorImage(my_data->report_data, image, imageLayout, pColor, rangeCount, pRanges);

    if (!skipCall) {
        get_dispatch_table(pc_device_table_map, commandBuffer)
            ->CmdClearColorImage(commandBuffer, image, imageLayout, pColor, rangeCount, pRanges);
    }
}

VKAPI_ATTR void VKAPI_CALL
CmdClearDepthStencilImage(VkCommandBuffer commandBuffer, VkImage image, VkImageLayout imageLayout,
                          const VkClearDepthStencilValue *pDepthStencil, uint32_t rangeCount,
                          const VkImageSubresourceRange *pRanges) {
    bool skipCall = false;
    layer_data *my_data = get_my_data_ptr(get_dispatch_key(commandBuffer), layer_data_map);
    assert(my_data != NULL);

    skipCall |=
        parameter_validation_vkCmdClearDepthStencilImage(my_data->report_data, image, imageLayout, pDepthStencil, rangeCount, pRanges);

    if (!skipCall) {
        get_dispatch_table(pc_device_table_map, commandBuffer)
            ->CmdClearDepthStencilImage(commandBuffer, image, imageLayout, pDepthStencil, rangeCount, pRanges);
    }
}

VKAPI_ATTR void VKAPI_CALL CmdClearAttachments(VkCommandBuffer commandBuffer, uint32_t attachmentCount,
                                               const VkClearAttachment *pAttachments, uint32_t rectCount,
                                               const VkClearRect *pRects) {
    bool skipCall = false;
    layer_data *my_data = get_my_data_ptr(get_dispatch_key(commandBuffer), layer_data_map);
    assert(my_data != NULL);

    skipCall |= parameter_validation_vkCmdClearAttachments(my_data->report_data, attachmentCount, pAttachments, rectCount, pRects);

    if (!skipCall) {
        get_dispatch_table(pc_device_table_map, commandBuffer)
            ->CmdClearAttachments(commandBuffer, attachmentCount, pAttachments, rectCount, pRects);
    }
}

bool PreCmdResolveImage(VkCommandBuffer commandBuffer, const VkImageResolve *pRegions) {
    if (pRegions != nullptr) {
        if ((pRegions->srcSubresource.aspectMask & (VK_IMAGE_ASPECT_COLOR_BIT | VK_IMAGE_ASPECT_DEPTH_BIT |
                                                    VK_IMAGE_ASPECT_STENCIL_BIT | VK_IMAGE_ASPECT_METADATA_BIT)) == 0) {
            log_msg(
                mdd(commandBuffer), VK_DEBUG_REPORT_ERROR_BIT_EXT, VK_DEBUG_REPORT_OBJECT_TYPE_UNKNOWN_EXT, 0, __LINE__,
                UNRECOGNIZED_VALUE, "PARAMCHECK",
                "vkCmdResolveImage parameter, VkImageAspect pRegions->srcSubresource.aspectMask, is an unrecognized enumerator");
            return false;
        }
        if ((pRegions->dstSubresource.aspectMask & (VK_IMAGE_ASPECT_COLOR_BIT | VK_IMAGE_ASPECT_DEPTH_BIT |
                                                    VK_IMAGE_ASPECT_STENCIL_BIT | VK_IMAGE_ASPECT_METADATA_BIT)) == 0) {
            log_msg(
                mdd(commandBuffer), VK_DEBUG_REPORT_ERROR_BIT_EXT, VK_DEBUG_REPORT_OBJECT_TYPE_UNKNOWN_EXT, 0, __LINE__,
                UNRECOGNIZED_VALUE, "PARAMCHECK",
                "vkCmdResolveImage parameter, VkImageAspect pRegions->dstSubresource.aspectMask, is an unrecognized enumerator");
            return false;
        }
    }

    return true;
}

VKAPI_ATTR void VKAPI_CALL
CmdResolveImage(VkCommandBuffer commandBuffer, VkImage srcImage, VkImageLayout srcImageLayout, VkImage dstImage,
                VkImageLayout dstImageLayout, uint32_t regionCount, const VkImageResolve *pRegions) {
    bool skipCall = false;
    layer_data *my_data = get_my_data_ptr(get_dispatch_key(commandBuffer), layer_data_map);
    assert(my_data != NULL);

    skipCall |= parameter_validation_vkCmdResolveImage(my_data->report_data, srcImage, srcImageLayout, dstImage, dstImageLayout, regionCount,
                                              pRegions);

    if (!skipCall) {
        PreCmdResolveImage(commandBuffer, pRegions);

        get_dispatch_table(pc_device_table_map, commandBuffer)
            ->CmdResolveImage(commandBuffer, srcImage, srcImageLayout, dstImage, dstImageLayout, regionCount, pRegions);
    }
}

VKAPI_ATTR void VKAPI_CALL
CmdSetEvent(VkCommandBuffer commandBuffer, VkEvent event, VkPipelineStageFlags stageMask) {
    bool skipCall = false;
    layer_data *my_data = get_my_data_ptr(get_dispatch_key(commandBuffer), layer_data_map);
    assert(my_data != NULL);

    skipCall |= parameter_validation_vkCmdSetEvent(my_data->report_data, event, stageMask);

    if (!skipCall) {
        get_dispatch_table(pc_device_table_map, commandBuffer)->CmdSetEvent(commandBuffer, event, stageMask);
    }
}

VKAPI_ATTR void VKAPI_CALL
CmdResetEvent(VkCommandBuffer commandBuffer, VkEvent event, VkPipelineStageFlags stageMask) {
    bool skipCall = false;
    layer_data *my_data = get_my_data_ptr(get_dispatch_key(commandBuffer), layer_data_map);
    assert(my_data != NULL);

    skipCall |= parameter_validation_vkCmdResetEvent(my_data->report_data, event, stageMask);

    if (!skipCall) {
        get_dispatch_table(pc_device_table_map, commandBuffer)->CmdResetEvent(commandBuffer, event, stageMask);
    }
}

VKAPI_ATTR void VKAPI_CALL
CmdWaitEvents(VkCommandBuffer commandBuffer, uint32_t eventCount, const VkEvent *pEvents, VkPipelineStageFlags srcStageMask,
              VkPipelineStageFlags dstStageMask, uint32_t memoryBarrierCount, const VkMemoryBarrier *pMemoryBarriers,
              uint32_t bufferMemoryBarrierCount, const VkBufferMemoryBarrier *pBufferMemoryBarriers,
              uint32_t imageMemoryBarrierCount, const VkImageMemoryBarrier *pImageMemoryBarriers) {
    bool skipCall = false;
    layer_data *my_data = get_my_data_ptr(get_dispatch_key(commandBuffer), layer_data_map);
    assert(my_data != NULL);

    skipCall |= parameter_validation_vkCmdWaitEvents(my_data->report_data, eventCount, pEvents, srcStageMask, dstStageMask,
                                            memoryBarrierCount, pMemoryBarriers, bufferMemoryBarrierCount, pBufferMemoryBarriers,
                                            imageMemoryBarrierCount, pImageMemoryBarriers);

    if (!skipCall) {
        get_dispatch_table(pc_device_table_map, commandBuffer)
            ->CmdWaitEvents(commandBuffer, eventCount, pEvents, srcStageMask, dstStageMask, memoryBarrierCount, pMemoryBarriers,
                            bufferMemoryBarrierCount, pBufferMemoryBarriers, imageMemoryBarrierCount, pImageMemoryBarriers);
    }
}

VKAPI_ATTR void VKAPI_CALL
CmdPipelineBarrier(VkCommandBuffer commandBuffer, VkPipelineStageFlags srcStageMask, VkPipelineStageFlags dstStageMask,
                   VkDependencyFlags dependencyFlags, uint32_t memoryBarrierCount, const VkMemoryBarrier *pMemoryBarriers,
                   uint32_t bufferMemoryBarrierCount, const VkBufferMemoryBarrier *pBufferMemoryBarriers,
                   uint32_t imageMemoryBarrierCount, const VkImageMemoryBarrier *pImageMemoryBarriers) {
    bool skipCall = false;
    layer_data *my_data = get_my_data_ptr(get_dispatch_key(commandBuffer), layer_data_map);
    assert(my_data != NULL);

    skipCall |= parameter_validation_vkCmdPipelineBarrier(my_data->report_data, srcStageMask, dstStageMask, dependencyFlags,
                                                 memoryBarrierCount, pMemoryBarriers, bufferMemoryBarrierCount,
                                                 pBufferMemoryBarriers, imageMemoryBarrierCount, pImageMemoryBarriers);

    if (!skipCall) {
        get_dispatch_table(pc_device_table_map, commandBuffer)
            ->CmdPipelineBarrier(commandBuffer, srcStageMask, dstStageMask, dependencyFlags, memoryBarrierCount, pMemoryBarriers,
                                 bufferMemoryBarrierCount, pBufferMemoryBarriers, imageMemoryBarrierCount, pImageMemoryBarriers);
    }
}

VKAPI_ATTR void VKAPI_CALL
CmdBeginQuery(VkCommandBuffer commandBuffer, VkQueryPool queryPool, uint32_t slot, VkQueryControlFlags flags) {
    bool skipCall = false;
    layer_data *my_data = get_my_data_ptr(get_dispatch_key(commandBuffer), layer_data_map);
    assert(my_data != NULL);

    skipCall |= parameter_validation_vkCmdBeginQuery(my_data->report_data, queryPool, slot, flags);

    if (!skipCall) {
        get_dispatch_table(pc_device_table_map, commandBuffer)->CmdBeginQuery(commandBuffer, queryPool, slot, flags);
    }
}

VKAPI_ATTR void VKAPI_CALL CmdEndQuery(VkCommandBuffer commandBuffer, VkQueryPool queryPool, uint32_t slot) {
    bool skipCall = false;
    layer_data *my_data = get_my_data_ptr(get_dispatch_key(commandBuffer), layer_data_map);
    assert(my_data != NULL);

    skipCall |= parameter_validation_vkCmdEndQuery(my_data->report_data, queryPool, slot);

    if (!skipCall) {
        get_dispatch_table(pc_device_table_map, commandBuffer)->CmdEndQuery(commandBuffer, queryPool, slot);
    }
}

VKAPI_ATTR void VKAPI_CALL
CmdResetQueryPool(VkCommandBuffer commandBuffer, VkQueryPool queryPool, uint32_t firstQuery, uint32_t queryCount) {
    bool skipCall = false;
    layer_data *my_data = get_my_data_ptr(get_dispatch_key(commandBuffer), layer_data_map);
    assert(my_data != NULL);

    skipCall |= parameter_validation_vkCmdResetQueryPool(my_data->report_data, queryPool, firstQuery, queryCount);

    if (!skipCall) {
        get_dispatch_table(pc_device_table_map, commandBuffer)->CmdResetQueryPool(commandBuffer, queryPool, firstQuery, queryCount);
    }
}

bool PostCmdWriteTimestamp(VkCommandBuffer commandBuffer, VkPipelineStageFlagBits pipelineStage, VkQueryPool queryPool,
                           uint32_t slot) {

    ValidateEnumerator(pipelineStage);

    return true;
}

VKAPI_ATTR void VKAPI_CALL CmdWriteTimestamp(VkCommandBuffer commandBuffer, VkPipelineStageFlagBits pipelineStage,
                                             VkQueryPool queryPool, uint32_t query) {
    bool skipCall = false;
    layer_data *my_data = get_my_data_ptr(get_dispatch_key(commandBuffer), layer_data_map);
    assert(my_data != NULL);

    skipCall |= parameter_validation_vkCmdWriteTimestamp(my_data->report_data, pipelineStage, queryPool, query);

    if (!skipCall) {
        get_dispatch_table(pc_device_table_map, commandBuffer)->CmdWriteTimestamp(commandBuffer, pipelineStage, queryPool, query);

        PostCmdWriteTimestamp(commandBuffer, pipelineStage, queryPool, query);
    }
}

VKAPI_ATTR void VKAPI_CALL
CmdCopyQueryPoolResults(VkCommandBuffer commandBuffer, VkQueryPool queryPool, uint32_t firstQuery, uint32_t queryCount,
                        VkBuffer dstBuffer, VkDeviceSize dstOffset, VkDeviceSize stride, VkQueryResultFlags flags) {
    bool skipCall = false;
    layer_data *my_data = get_my_data_ptr(get_dispatch_key(commandBuffer), layer_data_map);
    assert(my_data != NULL);

    skipCall |= parameter_validation_vkCmdCopyQueryPoolResults(my_data->report_data, queryPool, firstQuery, queryCount, dstBuffer,
                                                               dstOffset, stride, flags);

    if (!skipCall) {
        get_dispatch_table(pc_device_table_map, commandBuffer)
            ->CmdCopyQueryPoolResults(commandBuffer, queryPool, firstQuery, queryCount, dstBuffer, dstOffset, stride, flags);
    }
}

VKAPI_ATTR void VKAPI_CALL CmdPushConstants(VkCommandBuffer commandBuffer, VkPipelineLayout layout,
                                            VkShaderStageFlags stageFlags, uint32_t offset, uint32_t size,
                                            const void *pValues) {
    bool skipCall = false;
    layer_data *my_data = get_my_data_ptr(get_dispatch_key(commandBuffer), layer_data_map);
    assert(my_data != NULL);

    skipCall |= parameter_validation_vkCmdPushConstants(my_data->report_data, layout, stageFlags, offset, size, pValues);

    if (!skipCall) {
        get_dispatch_table(pc_device_table_map, commandBuffer)
            ->CmdPushConstants(commandBuffer, layout, stageFlags, offset, size, pValues);
    }
}

VKAPI_ATTR void VKAPI_CALL
CmdBeginRenderPass(VkCommandBuffer commandBuffer, const VkRenderPassBeginInfo *pRenderPassBegin, VkSubpassContents contents) {
    bool skipCall = false;
    layer_data *my_data = get_my_data_ptr(get_dispatch_key(commandBuffer), layer_data_map);
    assert(my_data != NULL);

    skipCall |= parameter_validation_vkCmdBeginRenderPass(my_data->report_data, pRenderPassBegin, contents);

    if (!skipCall) {
        get_dispatch_table(pc_device_table_map, commandBuffer)->CmdBeginRenderPass(commandBuffer, pRenderPassBegin, contents);
    }
}

VKAPI_ATTR void VKAPI_CALL CmdNextSubpass(VkCommandBuffer commandBuffer, VkSubpassContents contents) {
    bool skipCall = false;
    layer_data *my_data = get_my_data_ptr(get_dispatch_key(commandBuffer), layer_data_map);
    assert(my_data != NULL);

    skipCall |= parameter_validation_vkCmdNextSubpass(my_data->report_data, contents);

    if (!skipCall) {
        get_dispatch_table(pc_device_table_map, commandBuffer)->CmdNextSubpass(commandBuffer, contents);
    }
}

VKAPI_ATTR void VKAPI_CALL CmdEndRenderPass(VkCommandBuffer commandBuffer) {
    get_dispatch_table(pc_device_table_map, commandBuffer)->CmdEndRenderPass(commandBuffer);
}

VKAPI_ATTR void VKAPI_CALL
CmdExecuteCommands(VkCommandBuffer commandBuffer, uint32_t commandBufferCount, const VkCommandBuffer *pCommandBuffers) {
    bool skipCall = false;
    layer_data *my_data = get_my_data_ptr(get_dispatch_key(commandBuffer), layer_data_map);
    assert(my_data != NULL);

    skipCall |= parameter_validation_vkCmdExecuteCommands(my_data->report_data, commandBufferCount, pCommandBuffers);

    if (!skipCall) {
        get_dispatch_table(pc_device_table_map, commandBuffer)
            ->CmdExecuteCommands(commandBuffer, commandBufferCount, pCommandBuffers);
    }
}

<<<<<<< HEAD
=======
VKAPI_ATTR VkResult VKAPI_CALL
EnumerateInstanceLayerProperties(uint32_t *pCount, VkLayerProperties *pProperties) {
    return util_GetLayerProperties(1, &global_layer, pCount, pProperties);
}

VKAPI_ATTR VkResult VKAPI_CALL
EnumerateDeviceLayerProperties(VkPhysicalDevice physicalDevice, uint32_t *pCount, VkLayerProperties *pProperties) {
    return util_GetLayerProperties(1, &global_layer, pCount, pProperties);
}

VKAPI_ATTR VkResult VKAPI_CALL
EnumerateInstanceExtensionProperties(const char *pLayerName, uint32_t *pCount, VkExtensionProperties *pProperties) {
    if (pLayerName && !strcmp(pLayerName, global_layer.layerName))
        return util_GetExtensionProperties(1, instance_extensions, pCount, pProperties);

    return VK_ERROR_LAYER_NOT_PRESENT;
}

>>>>>>> 8cfeffb4
VKAPI_ATTR VkResult VKAPI_CALL EnumerateDeviceExtensionProperties(VkPhysicalDevice physicalDevice,
                                                                  const char *pLayerName, uint32_t *pCount,
                                                                  VkExtensionProperties *pProperties) {
    /* parameter_validation does not have any physical device extensions */
    if (pLayerName && !strcmp(pLayerName, global_layer.layerName))
        return util_GetExtensionProperties(0, NULL, pCount, pProperties);

    assert(physicalDevice);

    return get_dispatch_table(pc_instance_table_map, physicalDevice)
        ->EnumerateDeviceExtensionProperties(physicalDevice, NULL, pCount, pProperties);
}

static PFN_vkVoidFunction
intercept_core_instance_command(const char *name);

static PFN_vkVoidFunction
intercept_core_device_command(const char *name);

VKAPI_ATTR PFN_vkVoidFunction VKAPI_CALL GetDeviceProcAddr(VkDevice device, const char *funcName) {
    assert(device);

    layer_data *data = get_my_data_ptr(get_dispatch_key(device), layer_data_map);

    if (validate_string(data->report_data, "vkGetDeviceProcAddr", "funcName", funcName)) {
        return NULL;
    }

    PFN_vkVoidFunction proc = intercept_core_device_command(funcName);
    if (proc)
        return proc;

    if (get_dispatch_table(pc_device_table_map, device)->GetDeviceProcAddr == NULL)
        return NULL;
    return get_dispatch_table(pc_device_table_map, device)->GetDeviceProcAddr(device, funcName);
}

VKAPI_ATTR PFN_vkVoidFunction VKAPI_CALL GetInstanceProcAddr(VkInstance instance, const char *funcName) {
    PFN_vkVoidFunction proc = intercept_core_instance_command(funcName);
    if (!proc)
        proc = intercept_core_device_command(funcName);
    if (proc)
        return proc;

    assert(instance);

    layer_data *data = get_my_data_ptr(get_dispatch_key(instance), layer_data_map);

    proc = debug_report_get_instance_proc_addr(data->report_data, funcName);
    if (proc)
        return proc;

    if (get_dispatch_table(pc_instance_table_map, instance)->GetInstanceProcAddr == NULL)
        return NULL;
    return get_dispatch_table(pc_instance_table_map, instance)->GetInstanceProcAddr(instance, funcName);
}

static PFN_vkVoidFunction
intercept_core_instance_command(const char *name) {
    static const struct {
        const char *name;
        PFN_vkVoidFunction proc;
    } core_instance_commands[] = {
        { "vkGetInstanceProcAddr", reinterpret_cast<PFN_vkVoidFunction>(GetInstanceProcAddr) },
        { "vkCreateInstance", reinterpret_cast<PFN_vkVoidFunction>(CreateInstance) },
        { "vkDestroyInstance", reinterpret_cast<PFN_vkVoidFunction>(DestroyInstance) },
        { "vkCreateDevice", reinterpret_cast<PFN_vkVoidFunction>(CreateDevice) },
        { "vkEnumeratePhysicalDevices", reinterpret_cast<PFN_vkVoidFunction>(EnumeratePhysicalDevices) },
        { "vkGetPhysicalDeviceProperties", reinterpret_cast<PFN_vkVoidFunction>(GetPhysicalDeviceProperties) },
        { "vkGetPhysicalDeviceFeatures", reinterpret_cast<PFN_vkVoidFunction>(GetPhysicalDeviceFeatures) },
        { "vkGetPhysicalDeviceFormatProperties", reinterpret_cast<PFN_vkVoidFunction>(GetPhysicalDeviceFormatProperties) },
        { "vkGetPhysicalDeviceImageFormatProperties", reinterpret_cast<PFN_vkVoidFunction>(GetPhysicalDeviceImageFormatProperties) },
        { "vkGetPhysicalDeviceSparseImageFormatProperties", reinterpret_cast<PFN_vkVoidFunction>(GetPhysicalDeviceSparseImageFormatProperties) },
        { "vkGetPhysicalDeviceQueueFamilyProperties", reinterpret_cast<PFN_vkVoidFunction>(GetPhysicalDeviceQueueFamilyProperties) },
        { "vkGetPhysicalDeviceMemoryProperties", reinterpret_cast<PFN_vkVoidFunction>(GetPhysicalDeviceMemoryProperties) },
<<<<<<< HEAD
        { "vkEnumerateDeviceExtensionProperties", reinterpret_cast<PFN_vkVoidFunction>(EnumerateDeviceExtensionProperties) },
    };

    // we should never be queried for these commands
    assert(strcmp(name, "vkEnumerateInstanceLayerProperties") &&
           strcmp(name, "vkEnumerateInstanceExtensionProperties") &&
           strcmp(name, "vkEnumerateDeviceLayerProperties"));

=======
        { "vkEnumerateInstanceLayerProperties", reinterpret_cast<PFN_vkVoidFunction>(EnumerateInstanceLayerProperties) },
        { "vkEnumerateDeviceLayerProperties", reinterpret_cast<PFN_vkVoidFunction>(EnumerateDeviceLayerProperties) },
        { "vkEnumerateInstanceExtensionProperties", reinterpret_cast<PFN_vkVoidFunction>(EnumerateInstanceExtensionProperties) },
        { "vkEnumerateDeviceExtensionProperties", reinterpret_cast<PFN_vkVoidFunction>(EnumerateDeviceExtensionProperties) },
    };

>>>>>>> 8cfeffb4
    for (size_t i = 0; i < ARRAY_SIZE(core_instance_commands); i++) {
        if (!strcmp(core_instance_commands[i].name, name))
            return core_instance_commands[i].proc;
    }

    return nullptr;
}

static PFN_vkVoidFunction
intercept_core_device_command(const char *name) {
    static const struct {
        const char *name;
        PFN_vkVoidFunction proc;
    } core_device_commands[] = {
        { "vkGetDeviceProcAddr", reinterpret_cast<PFN_vkVoidFunction>(GetDeviceProcAddr) },
        { "vkDestroyDevice", reinterpret_cast<PFN_vkVoidFunction>(DestroyDevice) },
        { "vkGetDeviceQueue", reinterpret_cast<PFN_vkVoidFunction>(GetDeviceQueue) },
        { "vkQueueSubmit", reinterpret_cast<PFN_vkVoidFunction>(QueueSubmit) },
        { "vkQueueWaitIdle", reinterpret_cast<PFN_vkVoidFunction>(QueueWaitIdle) },
        { "vkDeviceWaitIdle", reinterpret_cast<PFN_vkVoidFunction>(DeviceWaitIdle) },
        { "vkAllocateMemory", reinterpret_cast<PFN_vkVoidFunction>(AllocateMemory) },
        { "vkFreeMemory", reinterpret_cast<PFN_vkVoidFunction>(FreeMemory) },
        { "vkMapMemory", reinterpret_cast<PFN_vkVoidFunction>(MapMemory) },
        { "vkUnmapMemory", reinterpret_cast<PFN_vkVoidFunction>(UnmapMemory) },
        { "vkFlushMappedMemoryRanges", reinterpret_cast<PFN_vkVoidFunction>(FlushMappedMemoryRanges) },
        { "vkInvalidateMappedMemoryRanges", reinterpret_cast<PFN_vkVoidFunction>(InvalidateMappedMemoryRanges) },
        { "vkGetDeviceMemoryCommitment", reinterpret_cast<PFN_vkVoidFunction>(GetDeviceMemoryCommitment) },
        { "vkBindBufferMemory", reinterpret_cast<PFN_vkVoidFunction>(BindBufferMemory) },
        { "vkBindImageMemory", reinterpret_cast<PFN_vkVoidFunction>(BindImageMemory) },
        { "vkCreateFence", reinterpret_cast<PFN_vkVoidFunction>(CreateFence) },
        { "vkDestroyFence", reinterpret_cast<PFN_vkVoidFunction>(DestroyFence) },
        { "vkResetFences", reinterpret_cast<PFN_vkVoidFunction>(ResetFences) },
        { "vkGetFenceStatus", reinterpret_cast<PFN_vkVoidFunction>(GetFenceStatus) },
        { "vkWaitForFences", reinterpret_cast<PFN_vkVoidFunction>(WaitForFences) },
        { "vkCreateSemaphore", reinterpret_cast<PFN_vkVoidFunction>(CreateSemaphore) },
        { "vkDestroySemaphore", reinterpret_cast<PFN_vkVoidFunction>(DestroySemaphore) },
        { "vkCreateEvent", reinterpret_cast<PFN_vkVoidFunction>(CreateEvent) },
        { "vkDestroyEvent", reinterpret_cast<PFN_vkVoidFunction>(DestroyEvent) },
        { "vkGetEventStatus", reinterpret_cast<PFN_vkVoidFunction>(GetEventStatus) },
        { "vkSetEvent", reinterpret_cast<PFN_vkVoidFunction>(SetEvent) },
        { "vkResetEvent", reinterpret_cast<PFN_vkVoidFunction>(ResetEvent) },
        { "vkCreateQueryPool", reinterpret_cast<PFN_vkVoidFunction>(CreateQueryPool) },
        { "vkDestroyQueryPool", reinterpret_cast<PFN_vkVoidFunction>(DestroyQueryPool) },
        { "vkGetQueryPoolResults", reinterpret_cast<PFN_vkVoidFunction>(GetQueryPoolResults) },
        { "vkCreateBuffer", reinterpret_cast<PFN_vkVoidFunction>(CreateBuffer) },
        { "vkDestroyBuffer", reinterpret_cast<PFN_vkVoidFunction>(DestroyBuffer) },
        { "vkCreateBufferView", reinterpret_cast<PFN_vkVoidFunction>(CreateBufferView) },
        { "vkDestroyBufferView", reinterpret_cast<PFN_vkVoidFunction>(DestroyBufferView) },
        { "vkCreateImage", reinterpret_cast<PFN_vkVoidFunction>(CreateImage) },
        { "vkDestroyImage", reinterpret_cast<PFN_vkVoidFunction>(DestroyImage) },
        { "vkGetImageSubresourceLayout", reinterpret_cast<PFN_vkVoidFunction>(GetImageSubresourceLayout) },
        { "vkCreateImageView", reinterpret_cast<PFN_vkVoidFunction>(CreateImageView) },
        { "vkDestroyImageView", reinterpret_cast<PFN_vkVoidFunction>(DestroyImageView) },
        { "vkCreateShaderModule", reinterpret_cast<PFN_vkVoidFunction>(CreateShaderModule) },
        { "vkDestroyShaderModule", reinterpret_cast<PFN_vkVoidFunction>(DestroyShaderModule) },
        { "vkCreatePipelineCache", reinterpret_cast<PFN_vkVoidFunction>(CreatePipelineCache) },
        { "vkDestroyPipelineCache", reinterpret_cast<PFN_vkVoidFunction>(DestroyPipelineCache) },
        { "vkGetPipelineCacheData", reinterpret_cast<PFN_vkVoidFunction>(GetPipelineCacheData) },
        { "vkMergePipelineCaches", reinterpret_cast<PFN_vkVoidFunction>(MergePipelineCaches) },
        { "vkCreateGraphicsPipelines", reinterpret_cast<PFN_vkVoidFunction>(CreateGraphicsPipelines) },
        { "vkCreateComputePipelines", reinterpret_cast<PFN_vkVoidFunction>(CreateComputePipelines) },
        { "vkDestroyPipeline", reinterpret_cast<PFN_vkVoidFunction>(DestroyPipeline) },
        { "vkCreatePipelineLayout", reinterpret_cast<PFN_vkVoidFunction>(CreatePipelineLayout) },
        { "vkDestroyPipelineLayout", reinterpret_cast<PFN_vkVoidFunction>(DestroyPipelineLayout) },
        { "vkCreateSampler", reinterpret_cast<PFN_vkVoidFunction>(CreateSampler) },
        { "vkDestroySampler", reinterpret_cast<PFN_vkVoidFunction>(DestroySampler) },
        { "vkCreateDescriptorSetLayout", reinterpret_cast<PFN_vkVoidFunction>(CreateDescriptorSetLayout) },
        { "vkDestroyDescriptorSetLayout", reinterpret_cast<PFN_vkVoidFunction>(DestroyDescriptorSetLayout) },
        { "vkCreateDescriptorPool", reinterpret_cast<PFN_vkVoidFunction>(CreateDescriptorPool) },
        { "vkDestroyDescriptorPool", reinterpret_cast<PFN_vkVoidFunction>(DestroyDescriptorPool) },
        { "vkResetDescriptorPool", reinterpret_cast<PFN_vkVoidFunction>(ResetDescriptorPool) },
        { "vkAllocateDescriptorSets", reinterpret_cast<PFN_vkVoidFunction>(AllocateDescriptorSets) },
        { "vkFreeDescriptorSets", reinterpret_cast<PFN_vkVoidFunction>(FreeDescriptorSets) },
        { "vkUpdateDescriptorSets", reinterpret_cast<PFN_vkVoidFunction>(UpdateDescriptorSets) },
        { "vkCmdSetViewport", reinterpret_cast<PFN_vkVoidFunction>(CmdSetViewport) },
        { "vkCmdSetScissor", reinterpret_cast<PFN_vkVoidFunction>(CmdSetScissor) },
        { "vkCmdSetLineWidth", reinterpret_cast<PFN_vkVoidFunction>(CmdSetLineWidth) },
        { "vkCmdSetDepthBias", reinterpret_cast<PFN_vkVoidFunction>(CmdSetDepthBias) },
        { "vkCmdSetBlendConstants", reinterpret_cast<PFN_vkVoidFunction>(CmdSetBlendConstants) },
        { "vkCmdSetDepthBounds", reinterpret_cast<PFN_vkVoidFunction>(CmdSetDepthBounds) },
        { "vkCmdSetStencilCompareMask", reinterpret_cast<PFN_vkVoidFunction>(CmdSetStencilCompareMask) },
        { "vkCmdSetStencilWriteMask", reinterpret_cast<PFN_vkVoidFunction>(CmdSetStencilWriteMask) },
        { "vkCmdSetStencilReference", reinterpret_cast<PFN_vkVoidFunction>(CmdSetStencilReference) },
        { "vkAllocateCommandBuffers", reinterpret_cast<PFN_vkVoidFunction>(AllocateCommandBuffers) },
        { "vkFreeCommandBuffers", reinterpret_cast<PFN_vkVoidFunction>(FreeCommandBuffers) },
        { "vkBeginCommandBuffer", reinterpret_cast<PFN_vkVoidFunction>(BeginCommandBuffer) },
        { "vkEndCommandBuffer", reinterpret_cast<PFN_vkVoidFunction>(EndCommandBuffer) },
        { "vkResetCommandBuffer", reinterpret_cast<PFN_vkVoidFunction>(ResetCommandBuffer) },
        { "vkCmdBindPipeline", reinterpret_cast<PFN_vkVoidFunction>(CmdBindPipeline) },
        { "vkCmdBindDescriptorSets", reinterpret_cast<PFN_vkVoidFunction>(CmdBindDescriptorSets) },
        { "vkCmdBindVertexBuffers", reinterpret_cast<PFN_vkVoidFunction>(CmdBindVertexBuffers) },
        { "vkCmdBindIndexBuffer", reinterpret_cast<PFN_vkVoidFunction>(CmdBindIndexBuffer) },
        { "vkCmdDraw", reinterpret_cast<PFN_vkVoidFunction>(CmdDraw) },
        { "vkCmdDrawIndexed", reinterpret_cast<PFN_vkVoidFunction>(CmdDrawIndexed) },
        { "vkCmdDrawIndirect", reinterpret_cast<PFN_vkVoidFunction>(CmdDrawIndirect) },
        { "vkCmdDrawIndexedIndirect", reinterpret_cast<PFN_vkVoidFunction>(CmdDrawIndexedIndirect) },
        { "vkCmdDispatch", reinterpret_cast<PFN_vkVoidFunction>(CmdDispatch) },
        { "vkCmdDispatchIndirect", reinterpret_cast<PFN_vkVoidFunction>(CmdDispatchIndirect) },
        { "vkCmdCopyBuffer", reinterpret_cast<PFN_vkVoidFunction>(CmdCopyBuffer) },
        { "vkCmdCopyImage", reinterpret_cast<PFN_vkVoidFunction>(CmdCopyImage) },
        { "vkCmdBlitImage", reinterpret_cast<PFN_vkVoidFunction>(CmdBlitImage) },
        { "vkCmdCopyBufferToImage", reinterpret_cast<PFN_vkVoidFunction>(CmdCopyBufferToImage) },
        { "vkCmdCopyImageToBuffer", reinterpret_cast<PFN_vkVoidFunction>(CmdCopyImageToBuffer) },
        { "vkCmdUpdateBuffer", reinterpret_cast<PFN_vkVoidFunction>(CmdUpdateBuffer) },
        { "vkCmdFillBuffer", reinterpret_cast<PFN_vkVoidFunction>(CmdFillBuffer) },
        { "vkCmdClearColorImage", reinterpret_cast<PFN_vkVoidFunction>(CmdClearColorImage) },
        { "vkCmdResolveImage", reinterpret_cast<PFN_vkVoidFunction>(CmdResolveImage) },
        { "vkCmdSetEvent", reinterpret_cast<PFN_vkVoidFunction>(CmdSetEvent) },
        { "vkCmdResetEvent", reinterpret_cast<PFN_vkVoidFunction>(CmdResetEvent) },
        { "vkCmdWaitEvents", reinterpret_cast<PFN_vkVoidFunction>(CmdWaitEvents) },
        { "vkCmdPipelineBarrier", reinterpret_cast<PFN_vkVoidFunction>(CmdPipelineBarrier) },
        { "vkCmdBeginQuery", reinterpret_cast<PFN_vkVoidFunction>(CmdBeginQuery) },
        { "vkCmdEndQuery", reinterpret_cast<PFN_vkVoidFunction>(CmdEndQuery) },
        { "vkCmdResetQueryPool", reinterpret_cast<PFN_vkVoidFunction>(CmdResetQueryPool) },
        { "vkCmdWriteTimestamp", reinterpret_cast<PFN_vkVoidFunction>(CmdWriteTimestamp) },
        { "vkCmdCopyQueryPoolResults", reinterpret_cast<PFN_vkVoidFunction>(CmdCopyQueryPoolResults) },
        { "vkCreateFramebuffer", reinterpret_cast<PFN_vkVoidFunction>(CreateFramebuffer) },
        { "vkDestroyFramebuffer", reinterpret_cast<PFN_vkVoidFunction>(DestroyFramebuffer) },
        { "vkCreateRenderPass", reinterpret_cast<PFN_vkVoidFunction>(CreateRenderPass) },
        { "vkDestroyRenderPass", reinterpret_cast<PFN_vkVoidFunction>(DestroyRenderPass) },
        { "vkGetRenderAreaGranularity", reinterpret_cast<PFN_vkVoidFunction>(GetRenderAreaGranularity) },
        { "vkCreateCommandPool", reinterpret_cast<PFN_vkVoidFunction>(CreateCommandPool) },
        { "vkDestroyCommandPool", reinterpret_cast<PFN_vkVoidFunction>(DestroyCommandPool) },
        { "vkResetCommandPool", reinterpret_cast<PFN_vkVoidFunction>(ResetCommandPool) },
        { "vkCmdBeginRenderPass", reinterpret_cast<PFN_vkVoidFunction>(CmdBeginRenderPass) },
        { "vkCmdNextSubpass", reinterpret_cast<PFN_vkVoidFunction>(CmdNextSubpass) },
    };

    for (size_t i = 0; i < ARRAY_SIZE(core_device_commands); i++) {
        if (!strcmp(core_device_commands[i].name, name))
            return core_device_commands[i].proc;
    }

    return nullptr;
}

} // namespace parameter_validation

// vk_layer_logging.h expects these to be defined

VKAPI_ATTR VkResult VKAPI_CALL
vkCreateDebugReportCallbackEXT(VkInstance instance, const VkDebugReportCallbackCreateInfoEXT *pCreateInfo,
                               const VkAllocationCallbacks *pAllocator, VkDebugReportCallbackEXT *pMsgCallback) {
    return parameter_validation::CreateDebugReportCallbackEXT(instance, pCreateInfo, pAllocator, pMsgCallback);
}

VKAPI_ATTR void VKAPI_CALL vkDestroyDebugReportCallbackEXT(VkInstance instance,
                                                                           VkDebugReportCallbackEXT msgCallback,
                                                                           const VkAllocationCallbacks *pAllocator) {
    parameter_validation::DestroyDebugReportCallbackEXT(instance, msgCallback, pAllocator);
}

VKAPI_ATTR void VKAPI_CALL
vkDebugReportMessageEXT(VkInstance instance, VkDebugReportFlagsEXT flags, VkDebugReportObjectTypeEXT objType, uint64_t object,
                        size_t location, int32_t msgCode, const char *pLayerPrefix, const char *pMsg) {
    parameter_validation::DebugReportMessageEXT(instance, flags, objType, object, location, msgCode, pLayerPrefix, pMsg);
}

// loader-layer interface v0

VK_LAYER_EXPORT VKAPI_ATTR VkResult VKAPI_CALL
vkEnumerateInstanceExtensionProperties(const char *pLayerName, uint32_t *pCount, VkExtensionProperties *pProperties) {
<<<<<<< HEAD
    return util_GetExtensionProperties(1, parameter_validation::instance_extensions, pCount, pProperties);
=======
    return parameter_validation::EnumerateInstanceExtensionProperties(pLayerName, pCount, pProperties);
>>>>>>> 8cfeffb4
}

VK_LAYER_EXPORT VKAPI_ATTR VkResult VKAPI_CALL
vkEnumerateInstanceLayerProperties(uint32_t *pCount, VkLayerProperties *pProperties) {
<<<<<<< HEAD
    return util_GetLayerProperties(1, &parameter_validation::global_layer, pCount, pProperties);
=======
    return parameter_validation::EnumerateInstanceLayerProperties(pCount, pProperties);
>>>>>>> 8cfeffb4
}

VK_LAYER_EXPORT VKAPI_ATTR VkResult VKAPI_CALL
vkEnumerateDeviceLayerProperties(VkPhysicalDevice physicalDevice, uint32_t *pCount, VkLayerProperties *pProperties) {
<<<<<<< HEAD

    /* parameter_validation's physical device layers are the same as global */
    return util_GetLayerProperties(1, &parameter_validation::global_layer, pCount, pProperties);
=======
    // the layer command handles VK_NULL_HANDLE just fine internally
    assert(physicalDevice == VK_NULL_HANDLE);
    return parameter_validation::EnumerateDeviceLayerProperties(VK_NULL_HANDLE, pCount, pProperties);
>>>>>>> 8cfeffb4
}

VK_LAYER_EXPORT VKAPI_ATTR VkResult VKAPI_CALL vkEnumerateDeviceExtensionProperties(VkPhysicalDevice physicalDevice,
                                                                                    const char *pLayerName, uint32_t *pCount,
                                                                                    VkExtensionProperties *pProperties) {
<<<<<<< HEAD
    // the layer command handles VK_NULL_HANDLE just fine
=======
    // the layer command handles VK_NULL_HANDLE just fine internally
    assert(physicalDevice == VK_NULL_HANDLE);
>>>>>>> 8cfeffb4
    return parameter_validation::EnumerateDeviceExtensionProperties(VK_NULL_HANDLE, pLayerName, pCount, pProperties);
}

VK_LAYER_EXPORT VKAPI_ATTR PFN_vkVoidFunction VKAPI_CALL vkGetDeviceProcAddr(VkDevice dev, const char *funcName) {
    return parameter_validation::GetDeviceProcAddr(dev, funcName);
}

VK_LAYER_EXPORT VKAPI_ATTR PFN_vkVoidFunction VKAPI_CALL vkGetInstanceProcAddr(VkInstance instance, const char *funcName) {
<<<<<<< HEAD
    if (!strcmp(funcName, "vkEnumerateInstanceLayerProperties"))
        return reinterpret_cast<PFN_vkVoidFunction>(vkEnumerateInstanceLayerProperties);
    if (!strcmp(funcName, "vkEnumerateDeviceLayerProperties"))
        return reinterpret_cast<PFN_vkVoidFunction>(vkEnumerateDeviceLayerProperties);
    if (!strcmp(funcName, "vkEnumerateInstanceExtensionProperties"))
        return reinterpret_cast<PFN_vkVoidFunction>(vkEnumerateInstanceExtensionProperties);
    if (!strcmp(funcName, "vkGetInstanceProcAddr"))
        return reinterpret_cast<PFN_vkVoidFunction>(vkGetInstanceProcAddr);

=======
>>>>>>> 8cfeffb4
    return parameter_validation::GetInstanceProcAddr(instance, funcName);
}<|MERGE_RESOLUTION|>--- conflicted
+++ resolved
@@ -4453,8 +4453,6 @@
     }
 }
 
-<<<<<<< HEAD
-=======
 VKAPI_ATTR VkResult VKAPI_CALL
 EnumerateInstanceLayerProperties(uint32_t *pCount, VkLayerProperties *pProperties) {
     return util_GetLayerProperties(1, &global_layer, pCount, pProperties);
@@ -4473,7 +4471,6 @@
     return VK_ERROR_LAYER_NOT_PRESENT;
 }
 
->>>>>>> 8cfeffb4
 VKAPI_ATTR VkResult VKAPI_CALL EnumerateDeviceExtensionProperties(VkPhysicalDevice physicalDevice,
                                                                   const char *pLayerName, uint32_t *pCount,
                                                                   VkExtensionProperties *pProperties) {
@@ -4549,23 +4546,12 @@
         { "vkGetPhysicalDeviceSparseImageFormatProperties", reinterpret_cast<PFN_vkVoidFunction>(GetPhysicalDeviceSparseImageFormatProperties) },
         { "vkGetPhysicalDeviceQueueFamilyProperties", reinterpret_cast<PFN_vkVoidFunction>(GetPhysicalDeviceQueueFamilyProperties) },
         { "vkGetPhysicalDeviceMemoryProperties", reinterpret_cast<PFN_vkVoidFunction>(GetPhysicalDeviceMemoryProperties) },
-<<<<<<< HEAD
-        { "vkEnumerateDeviceExtensionProperties", reinterpret_cast<PFN_vkVoidFunction>(EnumerateDeviceExtensionProperties) },
-    };
-
-    // we should never be queried for these commands
-    assert(strcmp(name, "vkEnumerateInstanceLayerProperties") &&
-           strcmp(name, "vkEnumerateInstanceExtensionProperties") &&
-           strcmp(name, "vkEnumerateDeviceLayerProperties"));
-
-=======
         { "vkEnumerateInstanceLayerProperties", reinterpret_cast<PFN_vkVoidFunction>(EnumerateInstanceLayerProperties) },
         { "vkEnumerateDeviceLayerProperties", reinterpret_cast<PFN_vkVoidFunction>(EnumerateDeviceLayerProperties) },
         { "vkEnumerateInstanceExtensionProperties", reinterpret_cast<PFN_vkVoidFunction>(EnumerateInstanceExtensionProperties) },
         { "vkEnumerateDeviceExtensionProperties", reinterpret_cast<PFN_vkVoidFunction>(EnumerateDeviceExtensionProperties) },
     };
 
->>>>>>> 8cfeffb4
     for (size_t i = 0; i < ARRAY_SIZE(core_instance_commands); i++) {
         if (!strcmp(core_instance_commands[i].name, name))
             return core_instance_commands[i].proc;
@@ -4728,44 +4714,26 @@
 
 VK_LAYER_EXPORT VKAPI_ATTR VkResult VKAPI_CALL
 vkEnumerateInstanceExtensionProperties(const char *pLayerName, uint32_t *pCount, VkExtensionProperties *pProperties) {
-<<<<<<< HEAD
-    return util_GetExtensionProperties(1, parameter_validation::instance_extensions, pCount, pProperties);
-=======
     return parameter_validation::EnumerateInstanceExtensionProperties(pLayerName, pCount, pProperties);
->>>>>>> 8cfeffb4
 }
 
 VK_LAYER_EXPORT VKAPI_ATTR VkResult VKAPI_CALL
 vkEnumerateInstanceLayerProperties(uint32_t *pCount, VkLayerProperties *pProperties) {
-<<<<<<< HEAD
-    return util_GetLayerProperties(1, &parameter_validation::global_layer, pCount, pProperties);
-=======
     return parameter_validation::EnumerateInstanceLayerProperties(pCount, pProperties);
->>>>>>> 8cfeffb4
 }
 
 VK_LAYER_EXPORT VKAPI_ATTR VkResult VKAPI_CALL
 vkEnumerateDeviceLayerProperties(VkPhysicalDevice physicalDevice, uint32_t *pCount, VkLayerProperties *pProperties) {
-<<<<<<< HEAD
-
-    /* parameter_validation's physical device layers are the same as global */
-    return util_GetLayerProperties(1, &parameter_validation::global_layer, pCount, pProperties);
-=======
     // the layer command handles VK_NULL_HANDLE just fine internally
     assert(physicalDevice == VK_NULL_HANDLE);
     return parameter_validation::EnumerateDeviceLayerProperties(VK_NULL_HANDLE, pCount, pProperties);
->>>>>>> 8cfeffb4
 }
 
 VK_LAYER_EXPORT VKAPI_ATTR VkResult VKAPI_CALL vkEnumerateDeviceExtensionProperties(VkPhysicalDevice physicalDevice,
                                                                                     const char *pLayerName, uint32_t *pCount,
                                                                                     VkExtensionProperties *pProperties) {
-<<<<<<< HEAD
-    // the layer command handles VK_NULL_HANDLE just fine
-=======
     // the layer command handles VK_NULL_HANDLE just fine internally
     assert(physicalDevice == VK_NULL_HANDLE);
->>>>>>> 8cfeffb4
     return parameter_validation::EnumerateDeviceExtensionProperties(VK_NULL_HANDLE, pLayerName, pCount, pProperties);
 }
 
@@ -4774,17 +4742,5 @@
 }
 
 VK_LAYER_EXPORT VKAPI_ATTR PFN_vkVoidFunction VKAPI_CALL vkGetInstanceProcAddr(VkInstance instance, const char *funcName) {
-<<<<<<< HEAD
-    if (!strcmp(funcName, "vkEnumerateInstanceLayerProperties"))
-        return reinterpret_cast<PFN_vkVoidFunction>(vkEnumerateInstanceLayerProperties);
-    if (!strcmp(funcName, "vkEnumerateDeviceLayerProperties"))
-        return reinterpret_cast<PFN_vkVoidFunction>(vkEnumerateDeviceLayerProperties);
-    if (!strcmp(funcName, "vkEnumerateInstanceExtensionProperties"))
-        return reinterpret_cast<PFN_vkVoidFunction>(vkEnumerateInstanceExtensionProperties);
-    if (!strcmp(funcName, "vkGetInstanceProcAddr"))
-        return reinterpret_cast<PFN_vkVoidFunction>(vkGetInstanceProcAddr);
-
-=======
->>>>>>> 8cfeffb4
     return parameter_validation::GetInstanceProcAddr(instance, funcName);
 }