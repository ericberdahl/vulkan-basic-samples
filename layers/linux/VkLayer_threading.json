--- conflicted
+++ resolved
@@ -4,21 +4,13 @@
         "name": "VK_LAYER_GOOGLE_threading",
         "type": "GLOBAL",
         "library_path": "./libVkLayer_threading.so",
-<<<<<<< HEAD
-        "api_version": "1.0.46",
-=======
         "api_version": "1.0.51",
->>>>>>> c24de1a9
         "implementation_version": "1",
         "description": "Google Validation Layer",
         "instance_extensions": [
              {
                  "name": "VK_EXT_debug_report",
-<<<<<<< HEAD
-                 "spec_version": "3"
-=======
                  "spec_version": "6"
->>>>>>> c24de1a9
              }
          ]
     }
