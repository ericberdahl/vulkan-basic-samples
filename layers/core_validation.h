--- conflicted
+++ resolved
@@ -210,22 +210,12 @@
 
 enum FENCE_STATE { FENCE_UNSIGNALED, FENCE_INFLIGHT, FENCE_RETIRED };
 
-<<<<<<< HEAD
-    VkFence fence;
-    VkSwapchainKHR swapchain; // Swapchain that this fence is submitted against or NULL
-    bool firstTimeFlag;       // Fence was created in signaled state, avoid warnings for first use
-    VkFenceCreateInfo createInfo;
-    std::unordered_set<VkQueue> queues;
-    std::vector<CB_SUBMISSION> submissions;
-    bool needsSignaled;
-=======
 class FENCE_NODE {
   public:
     VkFence fence;
     VkFenceCreateInfo createInfo;
     std::unordered_set<VkQueue> queues;
     std::vector<CB_SUBMISSION> submissions;
->>>>>>> 97dc22bd
     std::vector<VkFence> priorFences;
     FENCE_STATE state;
 
@@ -253,14 +243,6 @@
     VkQueue queue;
     VkDevice device;
     std::vector<VkFence> lastFences;
-<<<<<<< HEAD
-#if MTMERGE
-    // MTMTODO : merge cmd_buffer data structs here
-    std::list<VkCommandBuffer> pQueueCommandBuffers;
-    std::list<VkDeviceMemory> pMemRefList;
-#endif
-=======
->>>>>>> 97dc22bd
     std::vector<CB_SUBMISSION> untrackedSubmissions;
     std::unordered_map<VkEvent, VkPipelineStageFlags> eventToStageMap;
     std::unordered_map<QueryObject, bool> queryToStateMap; // 0 is unavailable, 1 is available
