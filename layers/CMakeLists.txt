cmake_minimum_required (VERSION 2.8.11)
if(CMAKE_SYSTEM_NAME STREQUAL "Windows")
    add_definitions(-DVK_USE_PLATFORM_WIN32_KHR -DVK_USE_PLATFORM_WIN32_KHX -DWIN32_LEAN_AND_MEAN)
    set(DisplayServer Win32)
elseif(CMAKE_SYSTEM_NAME STREQUAL "Android")
    add_definitions(-DVK_USE_PLATFORM_ANDROID_KHR -DVK_USE_PLATFORM_ANDROID_KHX)
elseif(CMAKE_SYSTEM_NAME STREQUAL "Linux")
    if (BUILD_WSI_XCB_SUPPORT)
        add_definitions(-DVK_USE_PLATFORM_XCB_KHR -DVK_USE_PLATFORM_XCB_KHX)
    endif()
<<<<<<< HEAD

    if (BUILD_WSI_XLIB_SUPPORT)
       add_definitions(-DVK_USE_PLATFORM_XLIB_KHR -DVK_USE_PLATFORM_XLIB_KHX -DVK_USE_PLATFORM_XLIB_XRANDR_EXT)
    endif()

    if (BUILD_WSI_WAYLAND_SUPPORT)
       add_definitions(-DVK_USE_PLATFORM_WAYLAND_KHR -DVK_USE_PLATFORM_WAYLAND_KHX)
    endif()

=======

    if (BUILD_WSI_XLIB_SUPPORT)
       add_definitions(-DVK_USE_PLATFORM_XLIB_KHR -DVK_USE_PLATFORM_XLIB_KHX -DVK_USE_PLATFORM_XLIB_XRANDR_EXT)
    endif()

    if (BUILD_WSI_WAYLAND_SUPPORT)
       add_definitions(-DVK_USE_PLATFORM_WAYLAND_KHR -DVK_USE_PLATFORM_WAYLAND_KHX)
    endif()

>>>>>>> c24de1a9
    if (BUILD_WSI_MIR_SUPPORT)
        add_definitions(-DVK_USE_PLATFORM_MIR_KHR -DVK_USE_PLATFORM_MIR_KHX)
        include_directories(${MIR_INCLUDE_DIR})
    endif()
else()
    message(FATAL_ERROR "Unsupported Platform!")
endif()

<<<<<<< HEAD
set(LAYER_JSON_FILES
=======
set(LAYER_JSON_FILES_WITH_DEPENDENCIES
>>>>>>> c24de1a9
    VkLayer_core_validation
    VkLayer_object_tracker
    VkLayer_unique_objects
    VkLayer_parameter_validation
    VkLayer_threading
    )

<<<<<<< HEAD
if (WIN32)
    if (NOT (CMAKE_CURRENT_SOURCE_DIR STREQUAL CMAKE_CURRENT_BINARY_DIR))
        if (CMAKE_GENERATOR MATCHES "^Visual Studio.*")
            foreach (config_file ${LAYER_JSON_FILES})
                FILE(TO_NATIVE_PATH ${CMAKE_CURRENT_SOURCE_DIR}/windows/${config_file}.json src_json)
                FILE(TO_NATIVE_PATH ${CMAKE_CURRENT_BINARY_DIR}/$<CONFIGURATION>/${config_file}.json dst_json)
                add_custom_target(${config_file}-json ALL
                    COMMAND copy ${src_json} ${dst_json}
                    VERBATIM
                    )
                add_dependencies(${config_file}-json ${config_file})
            endforeach(config_file)
        else()
            foreach (config_file ${LAYER_JSON_FILES})
                FILE(TO_NATIVE_PATH ${CMAKE_CURRENT_SOURCE_DIR}/windows/${config_file}.json src_json)
                FILE(TO_NATIVE_PATH ${CMAKE_CURRENT_BINARY_DIR}/${config_file}.json dst_json)
                add_custom_target(${config_file}-json ALL
                    COMMAND copy ${src_json} ${dst_json}
                    VERBATIM
                    )
                add_dependencies(${config_file}-json ${config_file})
            endforeach(config_file)
        endif()
    endif()
else()
    # extra setup for out-of-tree builds
    if (NOT (CMAKE_CURRENT_SOURCE_DIR STREQUAL CMAKE_CURRENT_BINARY_DIR))
        foreach (config_file ${LAYER_JSON_FILES})
            add_custom_target(${config_file}-json ALL
                COMMAND ln -sf ${CMAKE_CURRENT_SOURCE_DIR}/linux/${config_file}.json
=======
set(LAYER_JSON_FILES_NO_DEPENDENCIES
    VkLayer_standard_validation
    )

set(LAYER_JSON_FILES ${LAYER_JSON_FILES_WITH_DEPENDENCIES} ${LAYER_JSON_FILES_NO_DEPENDENCIES})

if (WIN32)
    if (NOT (CMAKE_CURRENT_SOURCE_DIR STREQUAL CMAKE_CURRENT_BINARY_DIR))
        if (CMAKE_GENERATOR MATCHES "^Visual Studio.*")
            foreach (config_file ${LAYER_JSON_FILES})
                FILE(TO_NATIVE_PATH ${CMAKE_CURRENT_SOURCE_DIR}/windows/${config_file}.json src_json)
                FILE(TO_NATIVE_PATH ${CMAKE_CURRENT_BINARY_DIR}/$<CONFIGURATION>/${config_file}.json dst_json)
                add_custom_target(${config_file}-json ALL
                    COMMAND copy ${src_json} ${dst_json}
                    VERBATIM
                    )
            endforeach(config_file)
        else()
            foreach (config_file ${LAYER_JSON_FILES})
                FILE(TO_NATIVE_PATH ${CMAKE_CURRENT_SOURCE_DIR}/windows/${config_file}.json src_json)
                FILE(TO_NATIVE_PATH ${CMAKE_CURRENT_BINARY_DIR}/${config_file}.json dst_json)
                add_custom_target(${config_file}-json ALL
                    COMMAND copy ${src_json} ${dst_json}
                    VERBATIM
                    )
            endforeach(config_file)
        endif()
        # Copy vk_validation_error_messages.h from source to build dir for scripts to pick up
        FILE(TO_NATIVE_PATH ${CMAKE_CURRENT_SOURCE_DIR}/vk_validation_error_messages.h src_val_msgs)
        FILE(TO_NATIVE_PATH ${CMAKE_CURRENT_BINARY_DIR}/vk_validation_error_messages.h dst_val_msgs)
        add_custom_target(vk_validation_error_messages ALL
            COMMAND copy ${src_val_msgs} ${dst_val_msgs}
            VERBATIM
            )
    endif()
else()
    # extra setup for out-of-tree builds
    if (NOT (CMAKE_CURRENT_SOURCE_DIR STREQUAL CMAKE_CURRENT_BINARY_DIR))
        foreach (config_file ${LAYER_JSON_FILES})
            add_custom_target(${config_file}-json ALL
                COMMAND ln -sf ${CMAKE_CURRENT_SOURCE_DIR}/linux/${config_file}.json
                VERBATIM
                )
        endforeach(config_file)
        # Add link to vk_validation_error_messages.h in build dir for scripts to pick up
        add_custom_target(vk_validation_error_messages ALL
            COMMAND ln -sf ${CMAKE_CURRENT_SOURCE_DIR}/vk_validation_error_messages.h
            VERBATIM
            )
    endif()
endif()
# If a layer has a direcgt dependency on a project with the same name, use it.
foreach (config_file ${LAYER_JSON_FILES_WITH_DEPENDENCIES})
    add_dependencies(${config_file}-json ${config_file})
endforeach(config_file)
# If a layer has no direct dependencies, give it one so it copies in the proper order
foreach (config_file ${LAYER_JSON_FILES_NO_DEPENDENCIES})
    add_dependencies(${config_file}-json VkLayer_utils)
endforeach(config_file)




# Add targets for JSON file install on Linux.
# Need to remove the "./" from the library path before installing to /etc.
if(UNIX)
    if(INSTALL_LVL_FILES)
        foreach (config_file ${LAYER_JSON_FILES})
            add_custom_target(${config_file}-staging-json ALL
                COMMAND mkdir -p ${CMAKE_CURRENT_BINARY_DIR}/staging-json
                COMMAND cp ${CMAKE_CURRENT_SOURCE_DIR}/linux/${config_file}.json ${CMAKE_CURRENT_BINARY_DIR}/staging-json
                COMMAND sed -i -e "/\"library_path\":/s$./libVkLayer$libVkLayer$" ${CMAKE_CURRENT_BINARY_DIR}/staging-json/${config_file}.json
>>>>>>> c24de1a9
                VERBATIM
                DEPENDS ${CMAKE_CURRENT_SOURCE_DIR}/linux/${config_file}.json
                )
<<<<<<< HEAD
                add_dependencies(${config_file}-json ${config_file})
=======
            install(FILES ${CMAKE_CURRENT_BINARY_DIR}/staging-json/${config_file}.json DESTINATION ${CMAKE_INSTALL_SYSCONFDIR}/vulkan/explicit_layer.d)
>>>>>>> c24de1a9
        endforeach(config_file)
    endif()
endif()

# Add targets for JSON file install on Linux.
# Need to remove the "./" from the library path before installing to /etc.
if(UNIX)
    foreach (config_file ${LAYER_JSON_FILES})
        add_custom_target(${config_file}-staging-json ALL
            COMMAND mkdir -p ${CMAKE_CURRENT_BINARY_DIR}/staging-json
            COMMAND cp ${CMAKE_CURRENT_SOURCE_DIR}/linux/${config_file}.json ${CMAKE_CURRENT_BINARY_DIR}/staging-json
            COMMAND sed -i -e "/\"library_path\":/s$./libVkLayer$libVkLayer$" ${CMAKE_CURRENT_BINARY_DIR}/staging-json/${config_file}.json
            VERBATIM
            DEPENDS ${CMAKE_CURRENT_SOURCE_DIR}/linux/${config_file}.json
            )
        install(FILES ${CMAKE_CURRENT_BINARY_DIR}/staging-json/${config_file}.json DESTINATION ${CMAKE_INSTALL_SYSCONFDIR}/vulkan/explicit_layer.d)
    endforeach(config_file)
endif()

if (WIN32)
    macro(add_vk_layer target)
    FILE(TO_NATIVE_PATH ${CMAKE_CURRENT_SOURCE_DIR}/VkLayer_${target}.def DEF_FILE)
    add_custom_target(copy-${target}-def-file ALL
        COMMAND ${CMAKE_COMMAND} -E copy_if_different ${DEF_FILE} VkLayer_${target}.def
        VERBATIM
    )
    add_library(VkLayer_${target} SHARED ${ARGN} VkLayer_${target}.def)
    add_dependencies(VkLayer_${target} generate_helper_files)
    target_link_Libraries(VkLayer_${target} VkLayer_utils)
    add_dependencies(VkLayer_${target} generate_helper_files VkLayer_utils)
    endmacro()
else()
    macro(add_vk_layer target)
    add_library(VkLayer_${target} SHARED ${ARGN})
    target_link_Libraries(VkLayer_${target} VkLayer_utils)
    add_dependencies(VkLayer_${target} generate_helper_files VkLayer_utils)
    set_target_properties(VkLayer_${target} PROPERTIES LINK_FLAGS "-Wl,-Bsymbolic,--exclude-libs,ALL")
<<<<<<< HEAD
    install(TARGETS VkLayer_${target} DESTINATION ${CMAKE_INSTALL_LIBDIR})
=======
    if(INSTALL_LVL_FILES)
        install(TARGETS VkLayer_${target} DESTINATION ${CMAKE_INSTALL_LIBDIR})
    endif()
>>>>>>> c24de1a9
    endmacro()
endif()

include_directories(
    ${CMAKE_CURRENT_SOURCE_DIR}
    ${CMAKE_CURRENT_SOURCE_DIR}/../loader
    ${CMAKE_CURRENT_SOURCE_DIR}/../include/vulkan
    ${CMAKE_CURRENT_BINARY_DIR}
    ${CMAKE_PROJECT_BINARY_DIR}
    ${CMAKE_BINARY_DIR}
)

if (WIN32)
    set (CMAKE_CXX_FLAGS_RELEASE "${CMAKE_CXX_FLAGS_RELEASE} -D_CRT_SECURE_NO_WARNINGS")
    set (CMAKE_C_FLAGS_RELEASE   "${CMAKE_C_FLAGS_RELEASE} -D_CRT_SECURE_NO_WARNINGS")
    set (CMAKE_CXX_FLAGS_RELWITHDEBINFO "${CMAKE_CXX_FLAGS_RELWITHDEBINFO} -D_CRT_SECURE_NO_WARNINGS")
    set (CMAKE_C_FLAGS_RELWITHDEBINFO "${CMAKE_C_FLAGS_RELWITHDEBINFO} -D_CRT_SECURE_NO_WARNINGS")
    set (CMAKE_CXX_FLAGS_DEBUG   "${CMAKE_CXX_FLAGS_DEBUG} -D_CRT_SECURE_NO_WARNINGS /bigobj")
    set (CMAKE_C_FLAGS_DEBUG     "${CMAKE_C_FLAGS_DEBUG} -D_CRT_SECURE_NO_WARNINGS /bigobj")
    # Turn off transitional "changed behavior" warning message for Visual Studio versions prior to 2015.
    # The changed behavior is that constructor initializers are now fixed to clear the struct members.
    add_compile_options("$<$<AND:$<CXX_COMPILER_ID:MSVC>,$<VERSION_LESS:$<CXX_COMPILER_VERSION>,19>>:/wd4351>")
else()
    set (CMAKE_CXX_FLAGS "${CMAKE_CXX_FLAGS} -Wpointer-arith -Wno-unused-function -Wno-sign-compare")
    set (CMAKE_C_FLAGS "${CMAKE_C_FLAGS} -Wpointer-arith -Wno-unused-function -Wno-sign-compare")
endif()

if (${CMAKE_SYSTEM_PROCESSOR} STREQUAL "mips64")
    if("${CMAKE_SIZEOF_VOID_P}" EQUAL "8")
        set_source_files_properties(core_validation.cpp PROPERTIES COMPILE_FLAGS -mxgot)
    endif()
endif()

run_vk_xml_generate(threading_generator.py thread_check.h)
run_vk_xml_generate(parameter_validation_generator.py parameter_validation.h)
run_vk_xml_generate(unique_objects_generator.py unique_objects_wrappers.h)
run_vk_xml_generate(dispatch_table_helper_generator.py vk_dispatch_table_helper.h)

# Layer Utils Library
# For Windows, we use a static lib because the Windows loader has a fairly restrictive loader search
# path that can't be easily modified to point it to the same directory that contains the layers.
if (WIN32)
    add_library(VkLayer_utils STATIC vk_layer_config.cpp vk_layer_extension_utils.cpp vk_layer_utils.cpp vk_format_utils.cpp)
else()
    add_library(VkLayer_utils SHARED vk_layer_config.cpp vk_layer_extension_utils.cpp vk_layer_utils.cpp vk_format_utils.cpp)
<<<<<<< HEAD
    install(TARGETS VkLayer_utils DESTINATION ${CMAKE_INSTALL_LIBDIR})
endif()
add_dependencies(VkLayer_utils generate_helper_files)

add_vk_layer(core_validation core_validation.cpp vk_layer_table.cpp descriptor_sets.cpp buffer_validation.cpp)
add_vk_layer(object_tracker object_tracker.cpp vk_layer_table.cpp)
add_vk_layer(swapchain swapchain.cpp vk_layer_table.cpp)
# generated
add_vk_layer(threading threading.cpp thread_check.h vk_layer_table.cpp)
add_vk_layer(unique_objects unique_objects.cpp unique_objects_wrappers.h vk_layer_table.cpp)
add_vk_layer(parameter_validation parameter_validation.cpp parameter_validation.h vk_layer_table.cpp)
=======
    if(INSTALL_LVL_FILES)
        install(TARGETS VkLayer_utils DESTINATION ${CMAKE_INSTALL_LIBDIR})
    endif()
endif()
add_dependencies(VkLayer_utils generate_helper_files)

add_vk_layer(core_validation core_validation.cpp vk_layer_table.cpp descriptor_sets.cpp buffer_validation.cpp shader_validation.cpp)
add_vk_layer(object_tracker object_tracker.cpp vk_layer_table.cpp)
# generated
add_vk_layer(threading threading.cpp thread_check.h vk_layer_table.cpp)
add_vk_layer(unique_objects unique_objects.cpp unique_objects_wrappers.h vk_layer_table.cpp)
add_vk_layer(parameter_validation parameter_validation.cpp parameter_validation.h vk_layer_table.cpp vk_validation_error_messages.h)
>>>>>>> c24de1a9

# Core validation has additional dependencies
target_include_directories(VkLayer_core_validation PRIVATE ${GLSLANG_SPIRV_INCLUDE_DIR})
target_include_directories(VkLayer_core_validation PRIVATE ${SPIRV_TOOLS_INCLUDE_DIR})
target_link_libraries(VkLayer_core_validation ${SPIRV_TOOLS_LIBRARIES})<|MERGE_RESOLUTION|>--- conflicted
+++ resolved
@@ -8,7 +8,6 @@
     if (BUILD_WSI_XCB_SUPPORT)
         add_definitions(-DVK_USE_PLATFORM_XCB_KHR -DVK_USE_PLATFORM_XCB_KHX)
     endif()
-<<<<<<< HEAD
 
     if (BUILD_WSI_XLIB_SUPPORT)
        add_definitions(-DVK_USE_PLATFORM_XLIB_KHR -DVK_USE_PLATFORM_XLIB_KHX -DVK_USE_PLATFORM_XLIB_XRANDR_EXT)
@@ -18,17 +17,6 @@
        add_definitions(-DVK_USE_PLATFORM_WAYLAND_KHR -DVK_USE_PLATFORM_WAYLAND_KHX)
     endif()
 
-=======
-
-    if (BUILD_WSI_XLIB_SUPPORT)
-       add_definitions(-DVK_USE_PLATFORM_XLIB_KHR -DVK_USE_PLATFORM_XLIB_KHX -DVK_USE_PLATFORM_XLIB_XRANDR_EXT)
-    endif()
-
-    if (BUILD_WSI_WAYLAND_SUPPORT)
-       add_definitions(-DVK_USE_PLATFORM_WAYLAND_KHR -DVK_USE_PLATFORM_WAYLAND_KHX)
-    endif()
-
->>>>>>> c24de1a9
     if (BUILD_WSI_MIR_SUPPORT)
         add_definitions(-DVK_USE_PLATFORM_MIR_KHR -DVK_USE_PLATFORM_MIR_KHX)
         include_directories(${MIR_INCLUDE_DIR})
@@ -37,11 +25,7 @@
     message(FATAL_ERROR "Unsupported Platform!")
 endif()
 
-<<<<<<< HEAD
-set(LAYER_JSON_FILES
-=======
 set(LAYER_JSON_FILES_WITH_DEPENDENCIES
->>>>>>> c24de1a9
     VkLayer_core_validation
     VkLayer_object_tracker
     VkLayer_unique_objects
@@ -49,38 +33,6 @@
     VkLayer_threading
     )
 
-<<<<<<< HEAD
-if (WIN32)
-    if (NOT (CMAKE_CURRENT_SOURCE_DIR STREQUAL CMAKE_CURRENT_BINARY_DIR))
-        if (CMAKE_GENERATOR MATCHES "^Visual Studio.*")
-            foreach (config_file ${LAYER_JSON_FILES})
-                FILE(TO_NATIVE_PATH ${CMAKE_CURRENT_SOURCE_DIR}/windows/${config_file}.json src_json)
-                FILE(TO_NATIVE_PATH ${CMAKE_CURRENT_BINARY_DIR}/$<CONFIGURATION>/${config_file}.json dst_json)
-                add_custom_target(${config_file}-json ALL
-                    COMMAND copy ${src_json} ${dst_json}
-                    VERBATIM
-                    )
-                add_dependencies(${config_file}-json ${config_file})
-            endforeach(config_file)
-        else()
-            foreach (config_file ${LAYER_JSON_FILES})
-                FILE(TO_NATIVE_PATH ${CMAKE_CURRENT_SOURCE_DIR}/windows/${config_file}.json src_json)
-                FILE(TO_NATIVE_PATH ${CMAKE_CURRENT_BINARY_DIR}/${config_file}.json dst_json)
-                add_custom_target(${config_file}-json ALL
-                    COMMAND copy ${src_json} ${dst_json}
-                    VERBATIM
-                    )
-                add_dependencies(${config_file}-json ${config_file})
-            endforeach(config_file)
-        endif()
-    endif()
-else()
-    # extra setup for out-of-tree builds
-    if (NOT (CMAKE_CURRENT_SOURCE_DIR STREQUAL CMAKE_CURRENT_BINARY_DIR))
-        foreach (config_file ${LAYER_JSON_FILES})
-            add_custom_target(${config_file}-json ALL
-                COMMAND ln -sf ${CMAKE_CURRENT_SOURCE_DIR}/linux/${config_file}.json
-=======
 set(LAYER_JSON_FILES_NO_DEPENDENCIES
     VkLayer_standard_validation
     )
@@ -153,15 +105,10 @@
                 COMMAND mkdir -p ${CMAKE_CURRENT_BINARY_DIR}/staging-json
                 COMMAND cp ${CMAKE_CURRENT_SOURCE_DIR}/linux/${config_file}.json ${CMAKE_CURRENT_BINARY_DIR}/staging-json
                 COMMAND sed -i -e "/\"library_path\":/s$./libVkLayer$libVkLayer$" ${CMAKE_CURRENT_BINARY_DIR}/staging-json/${config_file}.json
->>>>>>> c24de1a9
                 VERBATIM
                 DEPENDS ${CMAKE_CURRENT_SOURCE_DIR}/linux/${config_file}.json
                 )
-<<<<<<< HEAD
-                add_dependencies(${config_file}-json ${config_file})
-=======
             install(FILES ${CMAKE_CURRENT_BINARY_DIR}/staging-json/${config_file}.json DESTINATION ${CMAKE_INSTALL_SYSCONFDIR}/vulkan/explicit_layer.d)
->>>>>>> c24de1a9
         endforeach(config_file)
     endif()
 endif()
@@ -199,13 +146,9 @@
     target_link_Libraries(VkLayer_${target} VkLayer_utils)
     add_dependencies(VkLayer_${target} generate_helper_files VkLayer_utils)
     set_target_properties(VkLayer_${target} PROPERTIES LINK_FLAGS "-Wl,-Bsymbolic,--exclude-libs,ALL")
-<<<<<<< HEAD
-    install(TARGETS VkLayer_${target} DESTINATION ${CMAKE_INSTALL_LIBDIR})
-=======
     if(INSTALL_LVL_FILES)
         install(TARGETS VkLayer_${target} DESTINATION ${CMAKE_INSTALL_LIBDIR})
     endif()
->>>>>>> c24de1a9
     endmacro()
 endif()
 
@@ -251,19 +194,6 @@
     add_library(VkLayer_utils STATIC vk_layer_config.cpp vk_layer_extension_utils.cpp vk_layer_utils.cpp vk_format_utils.cpp)
 else()
     add_library(VkLayer_utils SHARED vk_layer_config.cpp vk_layer_extension_utils.cpp vk_layer_utils.cpp vk_format_utils.cpp)
-<<<<<<< HEAD
-    install(TARGETS VkLayer_utils DESTINATION ${CMAKE_INSTALL_LIBDIR})
-endif()
-add_dependencies(VkLayer_utils generate_helper_files)
-
-add_vk_layer(core_validation core_validation.cpp vk_layer_table.cpp descriptor_sets.cpp buffer_validation.cpp)
-add_vk_layer(object_tracker object_tracker.cpp vk_layer_table.cpp)
-add_vk_layer(swapchain swapchain.cpp vk_layer_table.cpp)
-# generated
-add_vk_layer(threading threading.cpp thread_check.h vk_layer_table.cpp)
-add_vk_layer(unique_objects unique_objects.cpp unique_objects_wrappers.h vk_layer_table.cpp)
-add_vk_layer(parameter_validation parameter_validation.cpp parameter_validation.h vk_layer_table.cpp)
-=======
     if(INSTALL_LVL_FILES)
         install(TARGETS VkLayer_utils DESTINATION ${CMAKE_INSTALL_LIBDIR})
     endif()
@@ -276,7 +206,6 @@
 add_vk_layer(threading threading.cpp thread_check.h vk_layer_table.cpp)
 add_vk_layer(unique_objects unique_objects.cpp unique_objects_wrappers.h vk_layer_table.cpp)
 add_vk_layer(parameter_validation parameter_validation.cpp parameter_validation.h vk_layer_table.cpp vk_validation_error_messages.h)
->>>>>>> c24de1a9
 
 # Core validation has additional dependencies
 target_include_directories(VkLayer_core_validation PRIVATE ${GLSLANG_SPIRV_INCLUDE_DIR})
