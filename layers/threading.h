/* Copyright (c) 2015-2016 The Khronos Group Inc.
 * Copyright (c) 2015-2016 Valve Corporation
 * Copyright (c) 2015-2016 LunarG, Inc.
 *
 * Licensed under the Apache License, Version 2.0 (the "License");
 * you may not use this file except in compliance with the License.
 * You may obtain a copy of the License at
 *
 *     http://www.apache.org/licenses/LICENSE-2.0
 *
 * Unless required by applicable law or agreed to in writing, software
 * distributed under the License is distributed on an "AS IS" BASIS,
 * WITHOUT WARRANTIES OR CONDITIONS OF ANY KIND, either express or implied.
 * See the License for the specific language governing permissions and
 * limitations under the License.
 *
 * Author: Cody Northrop <cody@lunarg.com>
 * Author: Mike Stroyan <mike@LunarG.com>
 */

#ifndef THREADING_H
#define THREADING_H
#include <condition_variable>
#include <mutex>
#include <vector>
#include "vk_layer_config.h"
#include "vk_layer_logging.h"

#if defined(__LP64__) || defined(_WIN64) || defined(__x86_64__) || defined(_M_X64) || defined(__ia64) || defined(_M_IA64) || \
    defined(__aarch64__) || defined(__powerpc64__)
// If pointers are 64-bit, then there can be separate counters for each
// NONDISPATCHABLE_HANDLE type.  Otherwise they are all typedef uint64_t.
#define DISTINCT_NONDISPATCHABLE_HANDLES
#endif

// Draw State ERROR codes
enum THREADING_CHECKER_ERROR {
    THREADING_CHECKER_NONE,                 // Used for INFO & other non-error messages
    THREADING_CHECKER_MULTIPLE_THREADS,     // Object used simultaneously by multiple threads
    THREADING_CHECKER_SINGLE_THREAD_REUSE,  // Object used simultaneously by recursion in single thread
};

struct object_use_data {
    loader_platform_thread_id thread;
    int reader_count;
    int writer_count;
};

struct layer_data;

namespace threading {
volatile bool vulkan_in_use = false;
volatile bool vulkan_multi_threaded = false;
// starting check if an application is using vulkan from multiple threads.
inline bool startMultiThread() {
    if (vulkan_multi_threaded) {
        return true;
    }
    if (vulkan_in_use) {
        vulkan_multi_threaded = true;
        return true;
    }
    vulkan_in_use = true;
    return false;
}

// finishing check if an application is using vulkan from multiple threads.
inline void finishMultiThread() { vulkan_in_use = false; }
}  // namespace threading

template <typename T>
class counter {
   public:
    const char *typeName;
    VkDebugReportObjectTypeEXT objectType;
    std::unordered_map<T, object_use_data> uses;
    std::mutex counter_lock;
    std::condition_variable counter_condition;
    void startWrite(debug_report_data *report_data, T object) {
<<<<<<< HEAD
=======
        if (object == VK_NULL_HANDLE) {
            return;
        }
>>>>>>> c24de1a9
        bool skipCall = false;
        loader_platform_thread_id tid = loader_platform_get_thread_id();
        std::unique_lock<std::mutex> lock(counter_lock);
        if (uses.find(object) == uses.end()) {
            // There is no current use of the object.  Record writer thread.
            struct object_use_data *use_data = &uses[object];
            use_data->reader_count = 0;
            use_data->writer_count = 1;
            use_data->thread = tid;
        } else {
            struct object_use_data *use_data = &uses[object];
            if (use_data->reader_count == 0) {
                // There are no readers.  Two writers just collided.
                if (use_data->thread != tid) {
                    skipCall |= log_msg(report_data, VK_DEBUG_REPORT_ERROR_BIT_EXT, objectType, (uint64_t)(object), 0,
                                        THREADING_CHECKER_MULTIPLE_THREADS, "THREADING",
                                        "THREADING ERROR : object of type %s is simultaneously used in thread %ld and thread %ld",
                                        typeName, use_data->thread, tid);
                    if (skipCall) {
                        // Wait for thread-safe access to object instead of skipping call.
                        while (uses.find(object) != uses.end()) {
                            counter_condition.wait(lock);
                        }
                        // There is now no current use of the object.  Record writer thread.
                        struct object_use_data *new_use_data = &uses[object];
                        new_use_data->thread = tid;
                        new_use_data->reader_count = 0;
                        new_use_data->writer_count = 1;
                    } else {
                        // Continue with an unsafe use of the object.
                        use_data->thread = tid;
                        use_data->writer_count += 1;
                    }
                } else {
                    // This is either safe multiple use in one call, or recursive use.
                    // There is no way to make recursion safe.  Just forge ahead.
                    use_data->writer_count += 1;
                }
            } else {
                // There are readers.  This writer collided with them.
                if (use_data->thread != tid) {
                    skipCall |= log_msg(report_data, VK_DEBUG_REPORT_ERROR_BIT_EXT, objectType, (uint64_t)(object), 0,
                                        THREADING_CHECKER_MULTIPLE_THREADS, "THREADING",
                                        "THREADING ERROR : object of type %s is simultaneously used in thread %ld and thread %ld",
                                        typeName, use_data->thread, tid);
                    if (skipCall) {
                        // Wait for thread-safe access to object instead of skipping call.
                        while (uses.find(object) != uses.end()) {
                            counter_condition.wait(lock);
                        }
                        // There is now no current use of the object.  Record writer thread.
                        struct object_use_data *new_use_data = &uses[object];
                        new_use_data->thread = tid;
                        new_use_data->reader_count = 0;
                        new_use_data->writer_count = 1;
                    } else {
                        // Continue with an unsafe use of the object.
                        use_data->thread = tid;
                        use_data->writer_count += 1;
                    }
                } else {
                    // This is either safe multiple use in one call, or recursive use.
                    // There is no way to make recursion safe.  Just forge ahead.
                    use_data->writer_count += 1;
                }
            }
        }
    }

    void finishWrite(T object) {
        if (object == VK_NULL_HANDLE) {
            return;
        }
        // Object is no longer in use
        std::unique_lock<std::mutex> lock(counter_lock);
        uses[object].writer_count -= 1;
        if ((uses[object].reader_count == 0) && (uses[object].writer_count == 0)) {
            uses.erase(object);
        }
        // Notify any waiting threads that this object may be safe to use
        lock.unlock();
        counter_condition.notify_all();
    }

    void startRead(debug_report_data *report_data, T object) {
<<<<<<< HEAD
=======
        if (object == VK_NULL_HANDLE) {
            return;
        }
>>>>>>> c24de1a9
        bool skipCall = false;
        loader_platform_thread_id tid = loader_platform_get_thread_id();
        std::unique_lock<std::mutex> lock(counter_lock);
        if (uses.find(object) == uses.end()) {
            // There is no current use of the object.  Record reader count
            struct object_use_data *use_data = &uses[object];
            use_data->reader_count = 1;
            use_data->writer_count = 0;
            use_data->thread = tid;
        } else if (uses[object].writer_count > 0 && uses[object].thread != tid) {
            // There is a writer of the object.
            skipCall |= log_msg(report_data, VK_DEBUG_REPORT_ERROR_BIT_EXT, objectType, (uint64_t)(object), 0,
                                THREADING_CHECKER_MULTIPLE_THREADS, "THREADING",
                                "THREADING ERROR : object of type %s is simultaneously used in thread %ld and thread %ld", typeName,
                                uses[object].thread, tid);
            if (skipCall) {
                // Wait for thread-safe access to object instead of skipping call.
                while (uses.find(object) != uses.end()) {
                    counter_condition.wait(lock);
                }
                // There is no current use of the object.  Record reader count
                struct object_use_data *use_data = &uses[object];
                use_data->reader_count = 1;
                use_data->writer_count = 0;
                use_data->thread = tid;
            } else {
                uses[object].reader_count += 1;
            }
        } else {
            // There are other readers of the object.  Increase reader count
            uses[object].reader_count += 1;
        }
    }
    void finishRead(T object) {
<<<<<<< HEAD
=======
        if (object == VK_NULL_HANDLE) {
            return;
        }
>>>>>>> c24de1a9
        std::unique_lock<std::mutex> lock(counter_lock);
        uses[object].reader_count -= 1;
        if ((uses[object].reader_count == 0) && (uses[object].writer_count == 0)) {
            uses.erase(object);
        }
        // Notify any waiting threads that this object may be safe to use
        lock.unlock();
        counter_condition.notify_all();
    }
    counter(const char *name = "", VkDebugReportObjectTypeEXT type = VK_DEBUG_REPORT_OBJECT_TYPE_UNKNOWN_EXT) {
        typeName = name;
        objectType = type;
    }
};

struct layer_data {
    VkInstance instance;

    debug_report_data *report_data;
    std::vector<VkDebugReportCallbackEXT> logging_callback;
    VkLayerDispatchTable *device_dispatch_table;
    VkLayerInstanceDispatchTable *instance_dispatch_table;
    // The following are for keeping track of the temporary callbacks that can
    // be used in vkCreateInstance and vkDestroyInstance:
    uint32_t num_tmp_callbacks;
    VkDebugReportCallbackCreateInfoEXT *tmp_dbg_create_infos;
    VkDebugReportCallbackEXT *tmp_callbacks;
    counter<VkCommandBuffer> c_VkCommandBuffer;
    counter<VkDevice> c_VkDevice;
    counter<VkInstance> c_VkInstance;
    counter<VkQueue> c_VkQueue;
#ifdef DISTINCT_NONDISPATCHABLE_HANDLES
    counter<VkBuffer> c_VkBuffer;
    counter<VkBufferView> c_VkBufferView;
    counter<VkCommandPool> c_VkCommandPool;
    counter<VkDescriptorPool> c_VkDescriptorPool;
    counter<VkDescriptorSet> c_VkDescriptorSet;
    counter<VkDescriptorSetLayout> c_VkDescriptorSetLayout;
    counter<VkDeviceMemory> c_VkDeviceMemory;
    counter<VkEvent> c_VkEvent;
    counter<VkFence> c_VkFence;
    counter<VkFramebuffer> c_VkFramebuffer;
    counter<VkImage> c_VkImage;
    counter<VkImageView> c_VkImageView;
    counter<VkPipeline> c_VkPipeline;
    counter<VkPipelineCache> c_VkPipelineCache;
    counter<VkPipelineLayout> c_VkPipelineLayout;
    counter<VkQueryPool> c_VkQueryPool;
    counter<VkRenderPass> c_VkRenderPass;
    counter<VkSampler> c_VkSampler;
    counter<VkSemaphore> c_VkSemaphore;
    counter<VkShaderModule> c_VkShaderModule;
    counter<VkDebugReportCallbackEXT> c_VkDebugReportCallbackEXT;
    counter<VkObjectTableNVX> c_VkObjectTableNVX;
    counter<VkIndirectCommandsLayoutNVX> c_VkIndirectCommandsLayoutNVX;
    counter<VkDisplayKHR> c_VkDisplayKHR;
    counter<VkDisplayModeKHR> c_VkDisplayModeKHR;
    counter<VkSurfaceKHR> c_VkSurfaceKHR;
    counter<VkSwapchainKHR> c_VkSwapchainKHR;
    counter<VkDescriptorUpdateTemplateKHR> c_VkDescriptorUpdateTemplateKHR;
#else   // DISTINCT_NONDISPATCHABLE_HANDLES
    counter<uint64_t> c_uint64_t;
#endif  // DISTINCT_NONDISPATCHABLE_HANDLES

    layer_data()
        : report_data(nullptr),
          num_tmp_callbacks(0),
          tmp_dbg_create_infos(nullptr),
          tmp_callbacks(nullptr),
          c_VkCommandBuffer("VkCommandBuffer", VK_DEBUG_REPORT_OBJECT_TYPE_COMMAND_BUFFER_EXT),
          c_VkDevice("VkDevice", VK_DEBUG_REPORT_OBJECT_TYPE_DEVICE_EXT),
          c_VkInstance("VkInstance", VK_DEBUG_REPORT_OBJECT_TYPE_INSTANCE_EXT),
          c_VkQueue("VkQueue", VK_DEBUG_REPORT_OBJECT_TYPE_QUEUE_EXT),
#ifdef DISTINCT_NONDISPATCHABLE_HANDLES
          c_VkBuffer("VkBuffer", VK_DEBUG_REPORT_OBJECT_TYPE_BUFFER_EXT),
          c_VkBufferView("VkBufferView", VK_DEBUG_REPORT_OBJECT_TYPE_BUFFER_VIEW_EXT),
          c_VkCommandPool("VkCommandPool", VK_DEBUG_REPORT_OBJECT_TYPE_COMMAND_POOL_EXT),
          c_VkDescriptorPool("VkDescriptorPool", VK_DEBUG_REPORT_OBJECT_TYPE_DESCRIPTOR_POOL_EXT),
          c_VkDescriptorSet("VkDescriptorSet", VK_DEBUG_REPORT_OBJECT_TYPE_DESCRIPTOR_SET_EXT),
          c_VkDescriptorSetLayout("VkDescriptorSetLayout", VK_DEBUG_REPORT_OBJECT_TYPE_DESCRIPTOR_SET_LAYOUT_EXT),
          c_VkDeviceMemory("VkDeviceMemory", VK_DEBUG_REPORT_OBJECT_TYPE_DEVICE_MEMORY_EXT),
          c_VkEvent("VkEvent", VK_DEBUG_REPORT_OBJECT_TYPE_EVENT_EXT),
          c_VkFence("VkFence", VK_DEBUG_REPORT_OBJECT_TYPE_FENCE_EXT),
          c_VkFramebuffer("VkFramebuffer", VK_DEBUG_REPORT_OBJECT_TYPE_FRAMEBUFFER_EXT),
          c_VkImage("VkImage", VK_DEBUG_REPORT_OBJECT_TYPE_IMAGE_EXT),
          c_VkImageView("VkImageView", VK_DEBUG_REPORT_OBJECT_TYPE_IMAGE_VIEW_EXT),
          c_VkPipeline("VkPipeline", VK_DEBUG_REPORT_OBJECT_TYPE_PIPELINE_EXT),
          c_VkPipelineCache("VkPipelineCache", VK_DEBUG_REPORT_OBJECT_TYPE_PIPELINE_CACHE_EXT),
          c_VkPipelineLayout("VkPipelineLayout", VK_DEBUG_REPORT_OBJECT_TYPE_PIPELINE_LAYOUT_EXT),
          c_VkQueryPool("VkQueryPool", VK_DEBUG_REPORT_OBJECT_TYPE_QUERY_POOL_EXT),
          c_VkRenderPass("VkRenderPass", VK_DEBUG_REPORT_OBJECT_TYPE_RENDER_PASS_EXT),
          c_VkSampler("VkSampler", VK_DEBUG_REPORT_OBJECT_TYPE_SAMPLER_EXT),
          c_VkSemaphore("VkSemaphore", VK_DEBUG_REPORT_OBJECT_TYPE_SEMAPHORE_EXT),
          c_VkShaderModule("VkShaderModule", VK_DEBUG_REPORT_OBJECT_TYPE_SHADER_MODULE_EXT),
          c_VkDebugReportCallbackEXT("VkDebugReportCallbackEXT", VK_DEBUG_REPORT_OBJECT_TYPE_DEBUG_REPORT_EXT),
          c_VkObjectTableNVX("VkObjectTableNVX", VK_DEBUG_REPORT_OBJECT_TYPE_OBJECT_TABLE_NVX_EXT),
          c_VkIndirectCommandsLayoutNVX("VkIndirectCommandsLayoutNVX", VK_DEBUG_REPORT_OBJECT_TYPE_INDIRECT_COMMANDS_LAYOUT_NVX_EXT),
          c_VkDisplayKHR("VkDisplayKHR", VK_DEBUG_REPORT_OBJECT_TYPE_DISPLAY_KHR_EXT),
          c_VkDisplayModeKHR("VkDisplayModeKHR", VK_DEBUG_REPORT_OBJECT_TYPE_DISPLAY_MODE_KHR_EXT),
          c_VkSurfaceKHR("VkSurfaceKHR", VK_DEBUG_REPORT_OBJECT_TYPE_SURFACE_KHR_EXT),
          c_VkSwapchainKHR("VkSwapchainKHR", VK_DEBUG_REPORT_OBJECT_TYPE_SWAPCHAIN_KHR_EXT),
<<<<<<< HEAD
          // TODO: Add proper structure for VkDescriptorUpdateTemplateKHR
          c_VkDescriptorUpdateTemplateKHR("VkDescriptorUpdateTemplateKHR", VK_DEBUG_REPORT_OBJECT_TYPE_UNKNOWN_EXT)
=======
          c_VkDescriptorUpdateTemplateKHR("VkDescriptorUpdateTemplateKHR", VK_DEBUG_REPORT_OBJECT_TYPE_DESCRIPTOR_UPDATE_TEMPLATE_KHR_EXT)
>>>>>>> c24de1a9
#else   // DISTINCT_NONDISPATCHABLE_HANDLES
          c_uint64_t("NON_DISPATCHABLE_HANDLE", VK_DEBUG_REPORT_OBJECT_TYPE_UNKNOWN_EXT)
#endif  // DISTINCT_NONDISPATCHABLE_HANDLES
              {};
};

#define WRAPPER(type)                                                                                                 \
    static void startWriteObject(struct layer_data *my_data, type object) {                                           \
        my_data->c_##type.startWrite(my_data->report_data, object);                                                   \
    }                                                                                                                 \
    static void finishWriteObject(struct layer_data *my_data, type object) { my_data->c_##type.finishWrite(object); } \
    static void startReadObject(struct layer_data *my_data, type object) {                                            \
        my_data->c_##type.startRead(my_data->report_data, object);                                                    \
    }                                                                                                                 \
    static void finishReadObject(struct layer_data *my_data, type object) { my_data->c_##type.finishRead(object); }

WRAPPER(VkDevice)
WRAPPER(VkInstance)
WRAPPER(VkQueue)
#ifdef DISTINCT_NONDISPATCHABLE_HANDLES
WRAPPER(VkBuffer)
WRAPPER(VkBufferView)
WRAPPER(VkCommandPool)
WRAPPER(VkDescriptorPool)
WRAPPER(VkDescriptorSet)
WRAPPER(VkDescriptorSetLayout)
WRAPPER(VkDeviceMemory)
WRAPPER(VkEvent)
WRAPPER(VkFence)
WRAPPER(VkFramebuffer)
WRAPPER(VkImage)
WRAPPER(VkImageView)
WRAPPER(VkPipeline)
WRAPPER(VkPipelineCache)
WRAPPER(VkPipelineLayout)
WRAPPER(VkQueryPool)
WRAPPER(VkRenderPass)
WRAPPER(VkSampler)
WRAPPER(VkSemaphore)
WRAPPER(VkShaderModule)
WRAPPER(VkDebugReportCallbackEXT)
WRAPPER(VkObjectTableNVX)
WRAPPER(VkIndirectCommandsLayoutNVX)
WRAPPER(VkDisplayKHR)
WRAPPER(VkDisplayModeKHR)
WRAPPER(VkSurfaceKHR)
WRAPPER(VkSwapchainKHR)
WRAPPER(VkDescriptorUpdateTemplateKHR)
#else   // DISTINCT_NONDISPATCHABLE_HANDLES
WRAPPER(uint64_t)
#endif  // DISTINCT_NONDISPATCHABLE_HANDLES

static std::unordered_map<void *, layer_data *> layer_data_map;
static std::mutex command_pool_lock;
static std::unordered_map<VkCommandBuffer, VkCommandPool> command_pool_map;

// VkCommandBuffer needs check for implicit use of command pool
static void startWriteObject(struct layer_data *my_data, VkCommandBuffer object, bool lockPool = true) {
    if (lockPool) {
        std::unique_lock<std::mutex> lock(command_pool_lock);
        VkCommandPool pool = command_pool_map[object];
        lock.unlock();
        startWriteObject(my_data, pool);
    }
    my_data->c_VkCommandBuffer.startWrite(my_data->report_data, object);
}
static void finishWriteObject(struct layer_data *my_data, VkCommandBuffer object, bool lockPool = true) {
    my_data->c_VkCommandBuffer.finishWrite(object);
    if (lockPool) {
        std::unique_lock<std::mutex> lock(command_pool_lock);
        VkCommandPool pool = command_pool_map[object];
        lock.unlock();
        finishWriteObject(my_data, pool);
    }
}
static void startReadObject(struct layer_data *my_data, VkCommandBuffer object) {
    std::unique_lock<std::mutex> lock(command_pool_lock);
    VkCommandPool pool = command_pool_map[object];
    lock.unlock();
    startReadObject(my_data, pool);
    my_data->c_VkCommandBuffer.startRead(my_data->report_data, object);
}
static void finishReadObject(struct layer_data *my_data, VkCommandBuffer object) {
    my_data->c_VkCommandBuffer.finishRead(object);
    std::unique_lock<std::mutex> lock(command_pool_lock);
    VkCommandPool pool = command_pool_map[object];
    lock.unlock();
    finishReadObject(my_data, pool);
}
#endif  // THREADING_H<|MERGE_RESOLUTION|>--- conflicted
+++ resolved
@@ -77,12 +77,9 @@
     std::mutex counter_lock;
     std::condition_variable counter_condition;
     void startWrite(debug_report_data *report_data, T object) {
-<<<<<<< HEAD
-=======
         if (object == VK_NULL_HANDLE) {
             return;
         }
->>>>>>> c24de1a9
         bool skipCall = false;
         loader_platform_thread_id tid = loader_platform_get_thread_id();
         std::unique_lock<std::mutex> lock(counter_lock);
@@ -168,12 +165,9 @@
     }
 
     void startRead(debug_report_data *report_data, T object) {
-<<<<<<< HEAD
-=======
         if (object == VK_NULL_HANDLE) {
             return;
         }
->>>>>>> c24de1a9
         bool skipCall = false;
         loader_platform_thread_id tid = loader_platform_get_thread_id();
         std::unique_lock<std::mutex> lock(counter_lock);
@@ -208,12 +202,9 @@
         }
     }
     void finishRead(T object) {
-<<<<<<< HEAD
-=======
         if (object == VK_NULL_HANDLE) {
             return;
         }
->>>>>>> c24de1a9
         std::unique_lock<std::mutex> lock(counter_lock);
         uses[object].reader_count -= 1;
         if ((uses[object].reader_count == 0) && (uses[object].writer_count == 0)) {
@@ -315,12 +306,7 @@
           c_VkDisplayModeKHR("VkDisplayModeKHR", VK_DEBUG_REPORT_OBJECT_TYPE_DISPLAY_MODE_KHR_EXT),
           c_VkSurfaceKHR("VkSurfaceKHR", VK_DEBUG_REPORT_OBJECT_TYPE_SURFACE_KHR_EXT),
           c_VkSwapchainKHR("VkSwapchainKHR", VK_DEBUG_REPORT_OBJECT_TYPE_SWAPCHAIN_KHR_EXT),
-<<<<<<< HEAD
-          // TODO: Add proper structure for VkDescriptorUpdateTemplateKHR
-          c_VkDescriptorUpdateTemplateKHR("VkDescriptorUpdateTemplateKHR", VK_DEBUG_REPORT_OBJECT_TYPE_UNKNOWN_EXT)
-=======
           c_VkDescriptorUpdateTemplateKHR("VkDescriptorUpdateTemplateKHR", VK_DEBUG_REPORT_OBJECT_TYPE_DESCRIPTOR_UPDATE_TEMPLATE_KHR_EXT)
->>>>>>> c24de1a9
 #else   // DISTINCT_NONDISPATCHABLE_HANDLES
           c_uint64_t("NON_DISPATCHABLE_HANDLE", VK_DEBUG_REPORT_OBJECT_TYPE_UNKNOWN_EXT)
 #endif  // DISTINCT_NONDISPATCHABLE_HANDLES
