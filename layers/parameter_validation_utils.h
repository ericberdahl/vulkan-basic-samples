/* Copyright (c) 2015-2016 The Khronos Group Inc.
 * Copyright (c) 2015-2016 Valve Corporation
 * Copyright (c) 2015-2016 LunarG, Inc.
 * Copyright (C) 2015-2016 Google Inc.
 *
 * Licensed under the Apache License, Version 2.0 (the "License");
 * you may not use this file except in compliance with the License.
 * You may obtain a copy of the License at
 *
 *     http://www.apache.org/licenses/LICENSE-2.0
 *
 * Unless required by applicable law or agreed to in writing, software
 * distributed under the License is distributed on an "AS IS" BASIS,
 * WITHOUT WARRANTIES OR CONDITIONS OF ANY KIND, either express or implied.
 * See the License for the specific language governing permissions and
 * limitations under the License.
 *
 * Author: Dustin Graves <dustin@lunarg.com>
 */

#ifndef PARAMETER_VALIDATION_UTILS_H
#define PARAMETER_VALIDATION_UTILS_H

#include <algorithm>
#include <cstdlib>
#include <string>
#include <bitset>

#include "vulkan/vulkan.h"
#include "vk_enum_string_helper.h"
#include "vk_layer_logging.h"
#include "vk_validation_error_messages.h"
<<<<<<< HEAD
=======
#include "vk_extension_helper.h"

>>>>>>> c24de1a9

#include "parameter_name.h"

namespace parameter_validation {

<<<<<<< HEAD
=======
struct instance_layer_data {
    VkInstance instance = VK_NULL_HANDLE;

    debug_report_data *report_data = nullptr;
    std::vector<VkDebugReportCallbackEXT> logging_callback;

    // The following are for keeping track of the temporary callbacks that can
    // be used in vkCreateInstance and vkDestroyInstance:
    uint32_t num_tmp_callbacks = 0;
    VkDebugReportCallbackCreateInfoEXT *tmp_dbg_create_infos = nullptr;
    VkDebugReportCallbackEXT *tmp_callbacks = nullptr;
    InstanceExtensions extensions = {};
    VkLayerInstanceDispatchTable dispatch_table = {};
};

struct layer_data {
    debug_report_data *report_data = nullptr;
    // Map for queue family index to queue count
    std::unordered_map<uint32_t, uint32_t> queueFamilyIndexMap;
    VkPhysicalDeviceLimits device_limits = {};
    VkPhysicalDeviceFeatures physical_device_features = {};
    VkPhysicalDevice physical_device = VK_NULL_HANDLE;
    VkDevice device = VK_NULL_HANDLE;
    DeviceExtensions extensions;

    VkLayerDispatchTable dispatch_table = {};
};

>>>>>>> c24de1a9
enum ErrorCode {
    NONE,                   // Used for INFO & other non-error messages
    INVALID_USAGE,          // The value of a parameter is not consistent
                            // with the valid usage criteria defined in
                            // the Vulkan specification.
    INVALID_STRUCT_STYPE,   // The sType field of a Vulkan structure does
                            // not contain the value expected for a structure
                            // of that type.
    INVALID_STRUCT_PNEXT,   // The pNext field of a Vulkan structure references
                            // a value that is not compatible with a structure of
                            // that type or is not NULL when a structure of that
                            // type has no compatible pNext values.
    REQUIRED_PARAMETER,     // A required parameter was specified as 0 or NULL.
    RESERVED_PARAMETER,     // A parameter reserved for future use was not
                            // specified as 0 or NULL.
    UNRECOGNIZED_VALUE,     // A Vulkan enumeration, VkFlags, or VkBool32 parameter
                            // contains a value that is not recognized as valid for
                            // that type.
    DEVICE_LIMIT,           // A specified parameter exceeds the limits returned
                            // by the physical device
    DEVICE_FEATURE,         // Use of a requested feature is not supported by
                            // the device
    FAILURE_RETURN_CODE,    // A Vulkan return code indicating a failure condition
                            // was encountered.
    EXTENSION_NOT_ENABLED,  // An extension entrypoint was called, but the required
                            // extension was not enabled at CreateInstance or
                            // CreateDevice time.
};

struct GenericHeader {
    VkStructureType sType;
    const void *pNext;
};

// Layer name string to be logged with validation messages.
const char LayerName[] = "ParameterValidation";

<<<<<<< HEAD
// Enables for display-related instance extensions
struct instance_extension_enables {
    bool surface_enabled;
    bool xlib_enabled;
    bool xcb_enabled;
    bool wayland_enabled;
    bool mir_enabled;
    bool android_enabled;
    bool win32_enabled;
    bool display_enabled;
    bool khr_get_phys_dev_properties2_enabled;
    bool khx_device_group_creation_enabled;
    bool khx_external_fence_capabilities_enabled;
    bool khx_external_memory_capabilities_enabled;
    bool khx_external_semaphore_capabilities_enabled;
    bool ext_acquire_xlib_display_enabled;
    bool ext_direct_mode_display_enabled;
    bool ext_display_surface_counter_enabled;
    bool nv_external_memory_capabilities_enabled;
};

=======
>>>>>>> c24de1a9
// String returned by string_VkStructureType for an unrecognized type.
const std::string UnsupportedStructureTypeString = "Unhandled VkStructureType";

// String returned by string_VkResult for an unrecognized type.
const std::string UnsupportedResultString = "Unhandled VkResult";
<<<<<<< HEAD

// The base value used when computing the offset for an enumeration token value that is added by an extension.
// When validating enumeration tokens, any value >= to this value is considered to be provided by an extension.
// See Appendix C.10 "Assigning Extension Token Values" from the Vulkan specification
const uint32_t ExtEnumBaseValue = 1000000000;

template <typename T>
bool is_extension_added_token(T value) {
    return (static_cast<uint32_t>(std::abs(static_cast<int32_t>(value))) >= ExtEnumBaseValue);
}

// VK_SAMPLER_ADDRESS_MODE_MIRROR_CLAMP_TO_EDGE token is a special case that was converted from a core token to an
// extension added token.  Its original value was intentionally preserved after the conversion, so it does not use
// the base value that other extension added tokens use, and it does not fall within the enum's begin/end range.
template <>
bool is_extension_added_token(VkSamplerAddressMode value) {
    bool result = (static_cast<uint32_t>(std::abs(static_cast<int32_t>(value))) >= ExtEnumBaseValue);
    return (result || (value == VK_SAMPLER_ADDRESS_MODE_MIRROR_CLAMP_TO_EDGE));
}

/**
* Validate a minimum value.
*
* Verify that the specified value is greater than the specified lower bound.
*
* @param report_data debug_report_data object for routing validation messages.
* @param api_name Name of API call being validated.
* @param parameter_name Name of parameter being validated.
* @param value Value to validate.
* @param lower_bound Lower bound value to use for validation.
* @return Boolean value indicating that the call should be skipped.
*/
template <typename T>
bool ValidateGreaterThan(debug_report_data *report_data, const char *api_name, const ParameterName &parameter_name, T value,
                         T lower_bound) {
    bool skip_call = false;

    if (value <= lower_bound) {
        skip_call |= log_msg(report_data, VK_DEBUG_REPORT_ERROR_BIT_EXT, (VkDebugReportObjectTypeEXT)0, 0, __LINE__, 1, LayerName,
                             "%s: parameter %s must be greater than %d", api_name, parameter_name.get_name().c_str(), lower_bound);
=======

// The base value used when computing the offset for an enumeration token value that is added by an extension.
// When validating enumeration tokens, any value >= to this value is considered to be provided by an extension.
// See Appendix C.10 "Assigning Extension Token Values" from the Vulkan specification
const uint32_t ExtEnumBaseValue = 1000000000;

// The value of all VK_xxx_MAX_ENUM tokens
const uint32_t MaxEnumValue = 0x7FFFFFFF;

// Forward declaration
template <typename T>
bool OutputExtensionError(const T *layer_data, const std::string &api_name, const std::string &extension_name);

template <typename T>
bool is_extension_added_token(T value) {
    return (value != MaxEnumValue) && (static_cast<uint32_t>(std::abs(static_cast<int32_t>(value))) >= ExtEnumBaseValue);
}

// VK_SAMPLER_ADDRESS_MODE_MIRROR_CLAMP_TO_EDGE token is a special case that was converted from a core token to an
// extension added token.  Its original value was intentionally preserved after the conversion, so it does not use
// the base value that other extension added tokens use, and it does not fall within the enum's begin/end range.
template <>
bool is_extension_added_token(VkSamplerAddressMode value) {
    bool result = is_extension_added_token(static_cast<uint32_t>(value));
    return result || (value == VK_SAMPLER_ADDRESS_MODE_MIRROR_CLAMP_TO_EDGE);
}

/**
* Validate a minimum value.
*
* Verify that the specified value is greater than the specified lower bound.
*
* @param report_data debug_report_data object for routing validation messages.
* @param api_name Name of API call being validated.
* @param parameter_name Name of parameter being validated.
* @param value Value to validate.
* @param lower_bound Lower bound value to use for validation.
* @return Boolean value indicating that the call should be skipped.
*/
template <typename T>
bool ValidateGreaterThan(debug_report_data *report_data, const char *api_name, const ParameterName &parameter_name, T value,
                         T lower_bound) {
    bool skip_call = false;

    if (value <= lower_bound) {
        skip_call |=
            log_msg(report_data, VK_DEBUG_REPORT_ERROR_BIT_EXT, VK_DEBUG_REPORT_OBJECT_TYPE_UNKNOWN_EXT, 0, __LINE__, 1, LayerName,
                    "%s: parameter %s must be greater than %d", api_name, parameter_name.get_name().c_str(), lower_bound);
>>>>>>> c24de1a9
    }

    return skip_call;
}

/**
 * Validate a required pointer.
 *
 * Verify that a required pointer is not NULL.
 *
 * @param report_data debug_report_data object for routing validation messages.
 * @param apiName Name of API call being validated.
 * @param parameterName Name of parameter being validated.
 * @param value Pointer to validate.
 * @return Boolean value indicating that the call should be skipped.
 */
static bool validate_required_pointer(debug_report_data *report_data, const char *apiName, const ParameterName &parameterName,
<<<<<<< HEAD
                                      const void *value) {
=======
                                      const void *value, UNIQUE_VALIDATION_ERROR_CODE vuid) {
>>>>>>> c24de1a9
    bool skip_call = false;

    if (value == NULL) {
        skip_call |= log_msg(report_data, VK_DEBUG_REPORT_ERROR_BIT_EXT, VK_DEBUG_REPORT_OBJECT_TYPE_UNKNOWN_EXT, 0, __LINE__,
<<<<<<< HEAD
                             REQUIRED_PARAMETER, LayerName, "%s: required parameter %s specified as NULL", apiName,
                             parameterName.get_name().c_str());
=======
                             vuid, LayerName, "%s: required parameter %s specified as NULL. %s", apiName,
                             parameterName.get_name().c_str(), validation_error_map[vuid]);
>>>>>>> c24de1a9
    }

    return skip_call;
}

/**
 * Validate array count and pointer to array.
 *
 * Verify that required count and array parameters are not 0 or NULL.  If the
 * count parameter is not optional, verify that it is not 0.  If the array
 * parameter is NULL, and it is not optional, verify that count is 0.
 *
 * @param report_data debug_report_data object for routing validation messages.
 * @param apiName Name of API call being validated.
 * @param countName Name of count parameter.
 * @param arrayName Name of array parameter.
 * @param count Number of elements in the array.
 * @param array Array to validate.
 * @param countRequired The 'count' parameter may not be 0 when true.
 * @param arrayRequired The 'array' parameter may not be NULL when true.
 * @return Boolean value indicating that the call should be skipped.
 */
template <typename T>
bool validate_array(debug_report_data *report_data, const char *apiName, const ParameterName &countName,
<<<<<<< HEAD
                    const ParameterName &arrayName, T count, const void *array, bool countRequired, bool arrayRequired) {
=======
                    const ParameterName &arrayName, T count, const void *array, bool countRequired, bool arrayRequired,
                    UNIQUE_VALIDATION_ERROR_CODE count_required_vuid, UNIQUE_VALIDATION_ERROR_CODE array_required_vuid) {
>>>>>>> c24de1a9
    bool skip_call = false;

    // Count parameters not tagged as optional cannot be 0
    if (countRequired && (count == 0)) {
        skip_call |= log_msg(report_data, VK_DEBUG_REPORT_ERROR_BIT_EXT, VK_DEBUG_REPORT_OBJECT_TYPE_UNKNOWN_EXT, 0, __LINE__,
<<<<<<< HEAD
                             REQUIRED_PARAMETER, LayerName, "%s: parameter %s must be greater than 0", apiName,
                             countName.get_name().c_str());
=======
            count_required_vuid, LayerName, "%s: parameter %s must be greater than 0. %s", apiName,
                             countName.get_name().c_str(), validation_error_map[count_required_vuid]);
>>>>>>> c24de1a9
    }

    // Array parameters not tagged as optional cannot be NULL, unless the count is 0
    if ((array == NULL) && arrayRequired && (count != 0)) {
        skip_call |= log_msg(report_data, VK_DEBUG_REPORT_ERROR_BIT_EXT, VK_DEBUG_REPORT_OBJECT_TYPE_UNKNOWN_EXT, 0, __LINE__,
<<<<<<< HEAD
                             REQUIRED_PARAMETER, LayerName, "%s: required parameter %s specified as NULL", apiName,
                             arrayName.get_name().c_str());
=======
            array_required_vuid, LayerName, "%s: required parameter %s specified as NULL. %s", apiName,
                             arrayName.get_name().c_str(), validation_error_map[array_required_vuid]);
>>>>>>> c24de1a9
    }

    return skip_call;
}

/**
* Validate pointer to array count and pointer to array.
*
* Verify that required count and array parameters are not NULL.  If count
* is not NULL and its value is not optional, verify that it is not 0.  If the
* array parameter is NULL, and it is not optional, verify that count is 0.
* The array parameter will typically be optional for this case (where count is
* a pointer), allowing the caller to retrieve the available count.
*
* @param report_data debug_report_data object for routing validation messages.
* @param apiName Name of API call being validated.
* @param countName Name of count parameter.
* @param arrayName Name of array parameter.
* @param count Pointer to the number of elements in the array.
* @param array Array to validate.
* @param countPtrRequired The 'count' parameter may not be NULL when true.
* @param countValueRequired The '*count' value may not be 0 when true.
* @param arrayRequired The 'array' parameter may not be NULL when true.
* @return Boolean value indicating that the call should be skipped.
*/
template <typename T>
bool validate_array(debug_report_data *report_data, const char *apiName, const ParameterName &countName,
                    const ParameterName &arrayName, const T *count, const void *array, bool countPtrRequired,
<<<<<<< HEAD
                    bool countValueRequired, bool arrayRequired) {
=======
                    bool countValueRequired, bool arrayRequired, UNIQUE_VALIDATION_ERROR_CODE count_required_vuid,
                    UNIQUE_VALIDATION_ERROR_CODE array_required_vuid) {
>>>>>>> c24de1a9
    bool skip_call = false;

    if (count == NULL) {
        if (countPtrRequired) {
            skip_call |= log_msg(report_data, VK_DEBUG_REPORT_ERROR_BIT_EXT, VK_DEBUG_REPORT_OBJECT_TYPE_UNKNOWN_EXT, 0, __LINE__,
                                 REQUIRED_PARAMETER, LayerName, "%s: required parameter %s specified as NULL", apiName,
                                 countName.get_name().c_str());
        }
    } else {
<<<<<<< HEAD
        skip_call |= validate_array(report_data, apiName, countName, arrayName, (*count), array, countValueRequired, arrayRequired);
=======
        skip_call |= validate_array(report_data, apiName, countName, arrayName, array ? (*count) : 0, array, countValueRequired,
                                    arrayRequired, count_required_vuid, array_required_vuid);
>>>>>>> c24de1a9
    }

    return skip_call;
}

/**
 * Validate a pointer to a Vulkan structure.
 *
 * Verify that a required pointer to a structure is not NULL.  If the pointer is
 * not NULL, verify that each structure's sType field is set to the correct
 * VkStructureType value.
 *
 * @param report_data debug_report_data object for routing validation messages.
 * @param apiName Name of API call being validated.
 * @param parameterName Name of struct parameter being validated.
 * @param sTypeName Name of expected VkStructureType value.
 * @param value Pointer to the struct to validate.
 * @param sType VkStructureType for structure validation.
 * @param required The parameter may not be NULL when true.
 * @return Boolean value indicating that the call should be skipped.
 */
template <typename T>
bool validate_struct_type(debug_report_data *report_data, const char *apiName, const ParameterName &parameterName,
<<<<<<< HEAD
                          const char *sTypeName, const T *value, VkStructureType sType, bool required) {
=======
                          const char *sTypeName, const T *value, VkStructureType sType, bool required,
                          UNIQUE_VALIDATION_ERROR_CODE vuid) {
>>>>>>> c24de1a9
    bool skip_call = false;

    if (value == NULL) {
        if (required) {
            skip_call |= log_msg(report_data, VK_DEBUG_REPORT_ERROR_BIT_EXT, VK_DEBUG_REPORT_OBJECT_TYPE_UNKNOWN_EXT, 0, __LINE__,
                                 REQUIRED_PARAMETER, LayerName, "%s: required parameter %s specified as NULL", apiName,
                                 parameterName.get_name().c_str());
        }
    } else if (value->sType != sType) {
<<<<<<< HEAD
        skip_call |= log_msg(report_data, VK_DEBUG_REPORT_ERROR_BIT_EXT, VK_DEBUG_REPORT_OBJECT_TYPE_UNKNOWN_EXT, 0, __LINE__,
                             INVALID_STRUCT_STYPE, LayerName, "%s: parameter %s->sType must be %s", apiName,
                             parameterName.get_name().c_str(), sTypeName);
=======
        skip_call |= log_msg(report_data, VK_DEBUG_REPORT_ERROR_BIT_EXT, VK_DEBUG_REPORT_OBJECT_TYPE_UNKNOWN_EXT, 0, __LINE__, vuid,
                             LayerName, "%s: parameter %s->sType must be %s. %s", apiName, parameterName.get_name().c_str(),
                             sTypeName, validation_error_map[vuid]);
>>>>>>> c24de1a9
    }

    return skip_call;
}

/**
 * Validate an array of Vulkan structures
 *
 * Verify that required count and array parameters are not 0 or NULL.  If
 * the array contains 1 or more structures, verify that each structure's
 * sType field is set to the correct VkStructureType value.
 *
 * @param report_data debug_report_data object for routing validation messages.
 * @param apiName Name of API call being validated.
 * @param countName Name of count parameter.
 * @param arrayName Name of array parameter.
 * @param sTypeName Name of expected VkStructureType value.
 * @param count Number of elements in the array.
 * @param array Array to validate.
 * @param sType VkStructureType for structure validation.
 * @param countRequired The 'count' parameter may not be 0 when true.
 * @param arrayRequired The 'array' parameter may not be NULL when true.
 * @return Boolean value indicating that the call should be skipped.
 */
template <typename T>
bool validate_struct_type_array(debug_report_data *report_data, const char *apiName, const ParameterName &countName,
                                const ParameterName &arrayName, const char *sTypeName, uint32_t count, const T *array,
<<<<<<< HEAD
                                VkStructureType sType, bool countRequired, bool arrayRequired) {
    bool skip_call = false;

    if ((count == 0) || (array == NULL)) {
        skip_call |= validate_array(report_data, apiName, countName, arrayName, count, array, countRequired, arrayRequired);
=======
                                VkStructureType sType, bool countRequired, bool arrayRequired, UNIQUE_VALIDATION_ERROR_CODE vuid) {
    bool skip_call = false;

    if ((count == 0) || (array == NULL)) {
        skip_call |= validate_array(report_data, apiName, countName, arrayName, count, array, countRequired, arrayRequired,
                                    VALIDATION_ERROR_UNDEFINED, vuid);
>>>>>>> c24de1a9
    } else {
        // Verify that all structs in the array have the correct type
        for (uint32_t i = 0; i < count; ++i) {
            if (array[i].sType != sType) {
                skip_call |= log_msg(report_data, VK_DEBUG_REPORT_ERROR_BIT_EXT, VK_DEBUG_REPORT_OBJECT_TYPE_UNKNOWN_EXT, 0,
                                     __LINE__, INVALID_STRUCT_STYPE, LayerName, "%s: parameter %s[%d].sType must be %s", apiName,
                                     arrayName.get_name().c_str(), i, sTypeName);
            }
        }
    }

    return skip_call;
}

/**
 * Validate an array of Vulkan structures.
 *
 * Verify that required count and array parameters are not NULL.  If count
 * is not NULL and its value is not optional, verify that it is not 0.
 * If the array contains 1 or more structures, verify that each structure's
 * sType field is set to the correct VkStructureType value.
 *
 * @param report_data debug_report_data object for routing validation messages.
 * @param apiName Name of API call being validated.
 * @param countName Name of count parameter.
 * @param arrayName Name of array parameter.
 * @param sTypeName Name of expected VkStructureType value.
 * @param count Pointer to the number of elements in the array.
 * @param array Array to validate.
 * @param sType VkStructureType for structure validation.
 * @param countPtrRequired The 'count' parameter may not be NULL when true.
 * @param countValueRequired The '*count' value may not be 0 when true.
 * @param arrayRequired The 'array' parameter may not be NULL when true.
 * @return Boolean value indicating that the call should be skipped.
 */
template <typename T>
bool validate_struct_type_array(debug_report_data *report_data, const char *apiName, const ParameterName &countName,
                                const ParameterName &arrayName, const char *sTypeName, uint32_t *count, const T *array,
<<<<<<< HEAD
                                VkStructureType sType, bool countPtrRequired, bool countValueRequired, bool arrayRequired) {
=======
                                VkStructureType sType, bool countPtrRequired, bool countValueRequired, bool arrayRequired,
                                UNIQUE_VALIDATION_ERROR_CODE vuid) {
>>>>>>> c24de1a9
    bool skip_call = false;

    if (count == NULL) {
        if (countPtrRequired) {
            skip_call |= log_msg(report_data, VK_DEBUG_REPORT_ERROR_BIT_EXT, VK_DEBUG_REPORT_OBJECT_TYPE_UNKNOWN_EXT, 0, __LINE__,
                                 REQUIRED_PARAMETER, LayerName, "%s: required parameter %s specified as NULL", apiName,
                                 countName.get_name().c_str());
        }
    } else {
        skip_call |= validate_struct_type_array(report_data, apiName, countName, arrayName, sTypeName, (*count), array, sType,
<<<<<<< HEAD
                                                countValueRequired, arrayRequired);
=======
                                                countValueRequired, arrayRequired, vuid);
>>>>>>> c24de1a9
    }

    return skip_call;
}

/**
* Validate a Vulkan handle.
*
* Verify that the specified handle is not VK_NULL_HANDLE.
*
* @param report_data debug_report_data object for routing validation messages.
* @param api_name Name of API call being validated.
* @param parameter_name Name of struct parameter being validated.
* @param value Handle to validate.
* @return Boolean value indicating that the call should be skipped.
*/
template <typename T>
bool validate_required_handle(debug_report_data *report_data, const char *api_name, const ParameterName &parameter_name, T value) {
    bool skip_call = false;

    if (value == VK_NULL_HANDLE) {
        skip_call |= log_msg(report_data, VK_DEBUG_REPORT_ERROR_BIT_EXT, VK_DEBUG_REPORT_OBJECT_TYPE_UNKNOWN_EXT, 0, __LINE__,
                             REQUIRED_PARAMETER, LayerName, "%s: required parameter %s specified as VK_NULL_HANDLE", api_name,
                             parameter_name.get_name().c_str());
    }

    return skip_call;
}

/**
* Validate an array of Vulkan handles.
*
* Verify that required count and array parameters are not NULL.  If count
* is not NULL and its value is not optional, verify that it is not 0.
* If the array contains 1 or more handles, verify that no handle is set to
* VK_NULL_HANDLE.
*
* @note This function is only intended to validate arrays of handles when none
*       of the handles are allowed to be VK_NULL_HANDLE.  For arrays of handles
*       that are allowed to contain VK_NULL_HANDLE, use validate_array() instead.
*
* @param report_data debug_report_data object for routing validation messages.
* @param api_name Name of API call being validated.
* @param count_name Name of count parameter.
* @param array_name Name of array parameter.
* @param count Number of elements in the array.
* @param array Array to validate.
* @param count_required The 'count' parameter may not be 0 when true.
* @param array_required The 'array' parameter may not be NULL when true.
* @return Boolean value indicating that the call should be skipped.
*/
template <typename T>
bool validate_handle_array(debug_report_data *report_data, const char *api_name, const ParameterName &count_name,
                           const ParameterName &array_name, uint32_t count, const T *array, bool count_required,
                           bool array_required) {
    bool skip_call = false;

    if ((count == 0) || (array == NULL)) {
<<<<<<< HEAD
        skip_call |= validate_array(report_data, api_name, count_name, array_name, count, array, count_required, array_required);
=======
        skip_call |= validate_array(report_data, api_name, count_name, array_name, count, array, count_required, array_required,
                                    VALIDATION_ERROR_UNDEFINED, VALIDATION_ERROR_UNDEFINED);
>>>>>>> c24de1a9
    } else {
        // Verify that no handles in the array are VK_NULL_HANDLE
        for (uint32_t i = 0; i < count; ++i) {
            if (array[i] == VK_NULL_HANDLE) {
                skip_call |=
                    log_msg(report_data, VK_DEBUG_REPORT_ERROR_BIT_EXT, VK_DEBUG_REPORT_OBJECT_TYPE_UNKNOWN_EXT, 0, __LINE__,
                            REQUIRED_PARAMETER, LayerName, "%s: required parameter %s[%d] specified as VK_NULL_HANDLE", api_name,
                            array_name.get_name().c_str(), i);
            }
        }
    }

    return skip_call;
}

/**
 * Validate string array count and content.
 *
 * Verify that required count and array parameters are not 0 or NULL.  If the
 * count parameter is not optional, verify that it is not 0.  If the array
 * parameter is NULL, and it is not optional, verify that count is 0.  If the
 * array parameter is not NULL, verify that none of the strings are NULL.
 *
 * @param report_data debug_report_data object for routing validation messages.
 * @param apiName Name of API call being validated.
 * @param countName Name of count parameter.
 * @param arrayName Name of array parameter.
 * @param count Number of strings in the array.
 * @param array Array of strings to validate.
 * @param countRequired The 'count' parameter may not be 0 when true.
 * @param arrayRequired The 'array' parameter may not be NULL when true.
 * @return Boolean value indicating that the call should be skipped.
 */
static bool validate_string_array(debug_report_data *report_data, const char *apiName, const ParameterName &countName,
                                  const ParameterName &arrayName, uint32_t count, const char *const *array, bool countRequired,
<<<<<<< HEAD
                                  bool arrayRequired) {
    bool skip_call = false;

    if ((count == 0) || (array == NULL)) {
        skip_call |= validate_array(report_data, apiName, countName, arrayName, count, array, countRequired, arrayRequired);
=======
                                  bool arrayRequired, UNIQUE_VALIDATION_ERROR_CODE count_required_vuid,
                                  UNIQUE_VALIDATION_ERROR_CODE array_required_vuid) {
    bool skip_call = false;

    if ((count == 0) || (array == NULL)) {
        skip_call |= validate_array(report_data, apiName, countName, arrayName, count, array, countRequired, arrayRequired,
                                    count_required_vuid, array_required_vuid);
>>>>>>> c24de1a9
    } else {
        // Verify that strings in the array are not NULL
        for (uint32_t i = 0; i < count; ++i) {
            if (array[i] == NULL) {
                skip_call |= log_msg(report_data, VK_DEBUG_REPORT_ERROR_BIT_EXT, VK_DEBUG_REPORT_OBJECT_TYPE_UNKNOWN_EXT, 0,
                                     __LINE__, REQUIRED_PARAMETER, LayerName, "%s: required parameter %s[%d] specified as NULL",
                                     apiName, arrayName.get_name().c_str(), i);
            }
        }
    }

    return skip_call;
}

/**
 * Validate a structure's pNext member.
 *
 * Verify that the specified pNext value points to the head of a list of
 * allowed extension structures.  If no extension structures are allowed,
 * verify that pNext is null.
 *
 * @param report_data debug_report_data object for routing validation messages.
 * @param api_name Name of API call being validated.
 * @param parameter_name Name of parameter being validated.
 * @param allowed_struct_names Names of allowed structs.
 * @param next Pointer to validate.
 * @param allowed_type_count Total number of allowed structure types.
 * @param allowed_types Array of strcuture types allowed for pNext.
 * @param header_version Version of header defining the pNext validation rules.
 * @return Boolean value indicating that the call should be skipped.
 */
static bool validate_struct_pnext(debug_report_data *report_data, const char *api_name, const ParameterName &parameter_name,
                                  const char *allowed_struct_names, const void *next, size_t allowed_type_count,
<<<<<<< HEAD
                                  const VkStructureType *allowed_types, uint32_t header_version) {
=======
                                  const VkStructureType *allowed_types, uint32_t header_version,
                                  UNIQUE_VALIDATION_ERROR_CODE vuid) {
>>>>>>> c24de1a9
    bool skip_call = false;
    std::unordered_set<const void *> cycle_check;
    std::unordered_set<VkStructureType, std::hash<int>> unique_stype_check;

    const char disclaimer[] =
        "This warning is based on the Valid Usage documentation for version %d of the Vulkan header.  It "
        "is possible that you are using a struct from a private extension or an extension that was added "
        "to a later version of the Vulkan header, in which case your use of %s is perfectly valid but "
        "is not guaranteed to work correctly with validation enabled";

    // TODO: The valid pNext structure types are not recursive. Each structure has its own list of valid sTypes for pNext.
    // Codegen a map of vectors containing the allowable pNext types for each struct and use that here -- also simplifies parms.
    if (next != NULL) {
        if (allowed_type_count == 0) {
<<<<<<< HEAD
            std::string message = "%s: value of %s must be NULL.  ";
            message += disclaimer;
            skip_call |= log_msg(report_data, VK_DEBUG_REPORT_WARNING_BIT_EXT, VK_DEBUG_REPORT_OBJECT_TYPE_UNKNOWN_EXT, 0, __LINE__,
                                 INVALID_STRUCT_PNEXT, LayerName, message.c_str(), api_name, parameter_name.get_name().c_str(),
                                 header_version, parameter_name.get_name().c_str());
=======
            std::string message = "%s: value of %s must be NULL. %s ";
            message += disclaimer;
            skip_call |= log_msg(report_data, VK_DEBUG_REPORT_WARNING_BIT_EXT, VK_DEBUG_REPORT_OBJECT_TYPE_UNKNOWN_EXT, 0, __LINE__,
                                 vuid, LayerName, message.c_str(), api_name, parameter_name.get_name().c_str(),
                                 validation_error_map[vuid], header_version, parameter_name.get_name().c_str());
>>>>>>> c24de1a9
        } else {
            const VkStructureType *start = allowed_types;
            const VkStructureType *end = allowed_types + allowed_type_count;
            const GenericHeader *current = reinterpret_cast<const GenericHeader *>(next);

            cycle_check.insert(next);

<<<<<<< HEAD

=======
>>>>>>> c24de1a9
            while (current != NULL) {
                if (cycle_check.find(current->pNext) != cycle_check.end()) {
                    std::string message = "%s: %s chain contains a cycle -- pNext pointer " PRIx64 " is repeated.";
                    skip_call |= log_msg(report_data, VK_DEBUG_REPORT_ERROR_BIT_EXT, VK_DEBUG_REPORT_OBJECT_TYPE_UNKNOWN_EXT, 0,
                                         __LINE__, INVALID_STRUCT_PNEXT, LayerName, message.c_str(), api_name,
                                         parameter_name.get_name().c_str(), reinterpret_cast<uint64_t>(next));
                    break;
                } else {
                    cycle_check.insert(current->pNext);
                }

                std::string type_name = string_VkStructureType(current->sType);
                if (unique_stype_check.find(current->sType) != unique_stype_check.end()) {
                    std::string message = "%s: %s chain contains duplicate structure types: %s appears multiple times.";
                    skip_call |= log_msg(report_data, VK_DEBUG_REPORT_ERROR_BIT_EXT, VK_DEBUG_REPORT_OBJECT_TYPE_UNKNOWN_EXT, 0,
                                         __LINE__, INVALID_STRUCT_PNEXT, LayerName, message.c_str(), api_name,
                                         parameter_name.get_name().c_str(), type_name.c_str());
                } else {
                    unique_stype_check.insert(current->sType);
                }

                if (std::find(start, end, current->sType) == end) {
                    if (type_name == UnsupportedStructureTypeString) {
                        std::string message =
<<<<<<< HEAD
                            "%s: %s chain includes a structure with unexpected VkStructureType (%d); Allowed "
                            "structures are [%s].  ";
                        message += disclaimer;
                        skip_call |= log_msg(report_data, VK_DEBUG_REPORT_WARNING_BIT_EXT, VK_DEBUG_REPORT_OBJECT_TYPE_UNKNOWN_EXT,
                                             0, __LINE__, INVALID_STRUCT_PNEXT, LayerName, message.c_str(), api_name,
                                             parameter_name.get_name().c_str(), current->sType, allowed_struct_names,
                                             header_version, parameter_name.get_name().c_str());
                    } else {
                        std::string message =
                            "%s: %s chain includes a structure with unexpected VkStructureType %s; Allowed structures are [%s].  ";
                        message += disclaimer;
                        skip_call |= log_msg(report_data, VK_DEBUG_REPORT_WARNING_BIT_EXT, VK_DEBUG_REPORT_OBJECT_TYPE_UNKNOWN_EXT,
                                             0, __LINE__, INVALID_STRUCT_PNEXT, LayerName, message.c_str(), api_name,
                                             parameter_name.get_name().c_str(), type_name.c_str(), allowed_struct_names,
                                             header_version, parameter_name.get_name().c_str());
=======
                            "%s: %s chain includes a structure with unknown VkStructureType (%d); Allowed structures are [%s]. %s ";
                        message += disclaimer;
                        skip_call |= log_msg(report_data, VK_DEBUG_REPORT_WARNING_BIT_EXT, VK_DEBUG_REPORT_OBJECT_TYPE_UNKNOWN_EXT,
                                             0, __LINE__, vuid, LayerName, message.c_str(), api_name,
                                             parameter_name.get_name().c_str(), current->sType, allowed_struct_names,
                                             validation_error_map[vuid], header_version, parameter_name.get_name().c_str());
                    } else {
                        std::string message =
                            "%s: %s chain includes a structure with unexpected VkStructureType %s; Allowed structures are [%s]. "
                            "%s ";
                        message += disclaimer;
                        skip_call |= log_msg(report_data, VK_DEBUG_REPORT_WARNING_BIT_EXT, VK_DEBUG_REPORT_OBJECT_TYPE_UNKNOWN_EXT,
                                             0, __LINE__, vuid, LayerName, message.c_str(), api_name,
                                             parameter_name.get_name().c_str(), type_name.c_str(), allowed_struct_names,
                                             validation_error_map[vuid], header_version, parameter_name.get_name().c_str());
>>>>>>> c24de1a9
                    }
                }
                current = reinterpret_cast<const GenericHeader *>(current->pNext);
            }
        }
    }

    return skip_call;
}

/**
* Validate a VkBool32 value.
*
* Generate a warning if a VkBool32 value is neither VK_TRUE nor VK_FALSE.
*
* @param report_data debug_report_data object for routing validation messages.
* @param apiName Name of API call being validated.
* @param parameterName Name of parameter being validated.
* @param value Boolean value to validate.
* @return Boolean value indicating that the call should be skipped.
*/
static bool validate_bool32(debug_report_data *report_data, const char *apiName, const ParameterName &parameterName,
                            VkBool32 value) {
    bool skip_call = false;

    if ((value != VK_TRUE) && (value != VK_FALSE)) {
        skip_call |= log_msg(report_data, VK_DEBUG_REPORT_WARNING_BIT_EXT, VK_DEBUG_REPORT_OBJECT_TYPE_UNKNOWN_EXT, 0, __LINE__,
                             UNRECOGNIZED_VALUE, LayerName, "%s: value of %s (%d) is neither VK_TRUE nor VK_FALSE", apiName,
                             parameterName.get_name().c_str(), value);
    }

    return skip_call;
<<<<<<< HEAD
}

/**
* Validate a Vulkan enumeration value.
*
* Generate a warning if an enumeration token value does not fall within the core enumeration
* begin and end token values, and was not added to the enumeration by an extension.  Extension
* provided enumerations use the equation specified in Appendix C.10 of the Vulkan specification,
* with 1,000,000,000 as the base token value.
*
* @note This function does not expect to process enumerations defining bitmask flag bits.
*
* @param report_data debug_report_data object for routing validation messages.
* @param apiName Name of API call being validated.
* @param parameterName Name of parameter being validated.
* @param enumName Name of the enumeration being validated.
* @param begin The begin range value for the enumeration.
* @param end The end range value for the enumeration.
* @param value Enumeration value to validate.
* @return Boolean value indicating that the call should be skipped.
*/
template <typename T>
bool validate_ranged_enum(debug_report_data *report_data, const char *apiName, const ParameterName &parameterName,
                          const char *enumName, T begin, T end, T value) {
    bool skip_call = false;

    if (((value < begin) || (value > end)) && !is_extension_added_token(value)) {
        skip_call |= log_msg(report_data, VK_DEBUG_REPORT_ERROR_BIT_EXT, VK_DEBUG_REPORT_OBJECT_TYPE_UNKNOWN_EXT, 0, __LINE__,
                             UNRECOGNIZED_VALUE, LayerName,
                             "%s: value of %s (%d) does not fall within the begin..end range of the core %s "
                             "enumeration tokens and is not an extension added token",
                             apiName, parameterName.get_name().c_str(), value, enumName);
    }

    return skip_call;
}

/**
* Validate an array of Vulkan enumeration value.
*
* Process all enumeration token values in the specified array and generate a warning if a value
* does not fall within the core enumeration begin and end token values, and was not added to
* the enumeration by an extension.  Extension provided enumerations use the equation specified
* in Appendix C.10 of the Vulkan specification, with 1,000,000,000 as the base token value.
*
* @note This function does not expect to process enumerations defining bitmask flag bits.
*
* @param report_data debug_report_data object for routing validation messages.
* @param apiName Name of API call being validated.
* @param countName Name of count parameter.
* @param arrayName Name of array parameter.
* @param enumName Name of the enumeration being validated.
* @param begin The begin range value for the enumeration.
* @param end The end range value for the enumeration.
* @param count Number of enumeration values in the array.
* @param array Array of enumeration values to validate.
* @param countRequired The 'count' parameter may not be 0 when true.
* @param arrayRequired The 'array' parameter may not be NULL when true.
* @return Boolean value indicating that the call should be skipped.
*/
template <typename T>
static bool validate_ranged_enum_array(debug_report_data *report_data, const char *apiName, const ParameterName &countName,
                                       const ParameterName &arrayName, const char *enumName, T begin, T end, uint32_t count,
                                       const T *array, bool countRequired, bool arrayRequired) {
    bool skip_call = false;

    if ((count == 0) || (array == NULL)) {
        skip_call |= validate_array(report_data, apiName, countName, arrayName, count, array, countRequired, arrayRequired);
    } else {
        for (uint32_t i = 0; i < count; ++i) {
            if (((array[i] < begin) || (array[i] > end)) && !is_extension_added_token(array[i])) {
                skip_call |= log_msg(report_data, VK_DEBUG_REPORT_ERROR_BIT_EXT, VK_DEBUG_REPORT_OBJECT_TYPE_UNKNOWN_EXT, 0,
                                     __LINE__, UNRECOGNIZED_VALUE, LayerName,
                                     "%s: value of %s[%d] (%d) does not fall within the begin..end range of the core %s "
                                     "enumeration tokens and is not an extension added token",
                                     apiName, arrayName.get_name().c_str(), i, array[i], enumName);
            }
        }
    }

    return skip_call;
}

/**
* Verify that a reserved VkFlags value is zero.
*
* Verify that the specified value is zero, to check VkFlags values that are reserved for
* future use.
*
* @param report_data debug_report_data object for routing validation messages.
* @param api_name Name of API call being validated.
* @param parameter_name Name of parameter being validated.
* @param value Value to validate.
* @return Boolean value indicating that the call should be skipped.
*/
static bool validate_reserved_flags(debug_report_data *report_data, const char *api_name, const ParameterName &parameter_name,
                                    VkFlags value) {
    bool skip_call = false;

    if (value != 0) {
        skip_call |=
            log_msg(report_data, VK_DEBUG_REPORT_ERROR_BIT_EXT, VK_DEBUG_REPORT_OBJECT_TYPE_UNKNOWN_EXT, 0, __LINE__,
                    RESERVED_PARAMETER, LayerName, "%s: parameter %s must be 0", api_name, parameter_name.get_name().c_str());
    }

    return skip_call;
}

/**
* Validate a Vulkan bitmask value.
*
* Generate a warning if a value with a VkFlags derived type does not contain valid flag bits
* for that type.
*
* @param report_data debug_report_data object for routing validation messages.
* @param api_name Name of API call being validated.
* @param parameter_name Name of parameter being validated.
* @param flag_bits_name Name of the VkFlags type being validated.
* @param all_flags A bit mask combining all valid flag bits for the VkFlags type being validated.
* @param value VkFlags value to validate.
* @param flags_required The 'value' parameter may not be 0 when true.
* @return Boolean value indicating that the call should be skipped.
*/
static bool validate_flags(debug_report_data *report_data, const char *api_name, const ParameterName &parameter_name,
                           const char *flag_bits_name, VkFlags all_flags, VkFlags value, bool flags_required) {
    bool skip_call = false;

    if (value == 0) {
        if (flags_required) {
            skip_call |= log_msg(report_data, VK_DEBUG_REPORT_ERROR_BIT_EXT, VK_DEBUG_REPORT_OBJECT_TYPE_UNKNOWN_EXT, 0, __LINE__,
                                 REQUIRED_PARAMETER, LayerName, "%s: value of %s must not be 0", api_name,
                                 parameter_name.get_name().c_str());
        }
    } else if ((value & (~all_flags)) != 0) {
        skip_call |=
            log_msg(report_data, VK_DEBUG_REPORT_ERROR_BIT_EXT, VK_DEBUG_REPORT_OBJECT_TYPE_UNKNOWN_EXT, 0, __LINE__,
                    UNRECOGNIZED_VALUE, LayerName, "%s: value of %s contains flag bits that are not recognized members of %s",
                    api_name, parameter_name.get_name().c_str(), flag_bits_name);
    }

    return skip_call;
}

/**
=======
}

/**
* Validate a Vulkan enumeration value.
*
* Generate a warning if an enumeration token value does not fall within the core enumeration
* begin and end token values, and was not added to the enumeration by an extension.  Extension
* provided enumerations use the equation specified in Appendix C.10 of the Vulkan specification,
* with 1,000,000,000 as the base token value.
*
* @note This function does not expect to process enumerations defining bitmask flag bits.
*
* @param report_data debug_report_data object for routing validation messages.
* @param apiName Name of API call being validated.
* @param parameterName Name of parameter being validated.
* @param enumName Name of the enumeration being validated.
* @param begin The begin range value for the enumeration.
* @param end The end range value for the enumeration.
* @param value Enumeration value to validate.
* @return Boolean value indicating that the call should be skipped.
*/
template <typename T>
bool validate_ranged_enum(debug_report_data *report_data, const char *apiName, const ParameterName &parameterName,
                          const char *enumName, T begin, T end, T value, UNIQUE_VALIDATION_ERROR_CODE vuid) {
    bool skip_call = false;

    if (((value < begin) || (value > end)) && !is_extension_added_token(value)) {
        skip_call |= log_msg(report_data, VK_DEBUG_REPORT_ERROR_BIT_EXT, VK_DEBUG_REPORT_OBJECT_TYPE_UNKNOWN_EXT, 0, __LINE__, vuid,
                             LayerName,
                             "%s: value of %s (%d) does not fall within the begin..end range of the core %s "
                             "enumeration tokens and is not an extension added token. %s",
                             apiName, parameterName.get_name().c_str(), value, enumName, validation_error_map[vuid]);
    }

    return skip_call;
}

/**
* Validate an array of Vulkan enumeration value.
*
* Process all enumeration token values in the specified array and generate a warning if a value
* does not fall within the core enumeration begin and end token values, and was not added to
* the enumeration by an extension.  Extension provided enumerations use the equation specified
* in Appendix C.10 of the Vulkan specification, with 1,000,000,000 as the base token value.
*
* @note This function does not expect to process enumerations defining bitmask flag bits.
*
* @param report_data debug_report_data object for routing validation messages.
* @param apiName Name of API call being validated.
* @param countName Name of count parameter.
* @param arrayName Name of array parameter.
* @param enumName Name of the enumeration being validated.
* @param begin The begin range value for the enumeration.
* @param end The end range value for the enumeration.
* @param count Number of enumeration values in the array.
* @param array Array of enumeration values to validate.
* @param countRequired The 'count' parameter may not be 0 when true.
* @param arrayRequired The 'array' parameter may not be NULL when true.
* @return Boolean value indicating that the call should be skipped.
*/
template <typename T>
static bool validate_ranged_enum_array(debug_report_data *report_data, const char *apiName, const ParameterName &countName,
                                       const ParameterName &arrayName, const char *enumName, T begin, T end, uint32_t count,
                                       const T *array, bool countRequired, bool arrayRequired) {
    bool skip_call = false;

    if ((count == 0) || (array == NULL)) {
        skip_call |= validate_array(report_data, apiName, countName, arrayName, count, array, countRequired, arrayRequired,
                                    VALIDATION_ERROR_UNDEFINED, VALIDATION_ERROR_UNDEFINED);
    } else {
        for (uint32_t i = 0; i < count; ++i) {
            if (((array[i] < begin) || (array[i] > end)) && !is_extension_added_token(array[i])) {
                skip_call |= log_msg(report_data, VK_DEBUG_REPORT_ERROR_BIT_EXT, VK_DEBUG_REPORT_OBJECT_TYPE_UNKNOWN_EXT, 0,
                                     __LINE__, UNRECOGNIZED_VALUE, LayerName,
                                     "%s: value of %s[%d] (%d) does not fall within the begin..end range of the core %s "
                                     "enumeration tokens and is not an extension added token",
                                     apiName, arrayName.get_name().c_str(), i, array[i], enumName);
            }
        }
    }

    return skip_call;
}

/**
* Verify that a reserved VkFlags value is zero.
*
* Verify that the specified value is zero, to check VkFlags values that are reserved for
* future use.
*
* @param report_data debug_report_data object for routing validation messages.
* @param api_name Name of API call being validated.
* @param parameter_name Name of parameter being validated.
* @param value Value to validate.
* @return Boolean value indicating that the call should be skipped.
*/
static bool validate_reserved_flags(debug_report_data *report_data, const char *api_name, const ParameterName &parameter_name,
                                    VkFlags value, UNIQUE_VALIDATION_ERROR_CODE vuid) {
    bool skip_call = false;

    if (value != 0) {
        skip_call |=
            log_msg(report_data, VK_DEBUG_REPORT_ERROR_BIT_EXT, VK_DEBUG_REPORT_OBJECT_TYPE_UNKNOWN_EXT, 0, __LINE__,
                    vuid, LayerName, "%s: parameter %s must be 0. %s", api_name, parameter_name.get_name().c_str(),
                    validation_error_map[vuid]);
    }

    return skip_call;
}

/**
* Validate a Vulkan bitmask value.
*
* Generate a warning if a value with a VkFlags derived type does not contain valid flag bits
* for that type.
*
* @param report_data debug_report_data object for routing validation messages.
* @param api_name Name of API call being validated.
* @param parameter_name Name of parameter being validated.
* @param flag_bits_name Name of the VkFlags type being validated.
* @param all_flags A bit mask combining all valid flag bits for the VkFlags type being validated.
* @param value VkFlags value to validate.
* @param flags_required The 'value' parameter may not be 0 when true.
* @param singleFlag The 'value' parameter may not contain more than one bit from all_flags.
* @return Boolean value indicating that the call should be skipped.
*/
static bool validate_flags(debug_report_data *report_data, const char *api_name, const ParameterName &parameter_name,
                           const char *flag_bits_name, VkFlags all_flags, VkFlags value, bool flags_required, bool singleFlag,
                           UNIQUE_VALIDATION_ERROR_CODE vuid) {
    bool skip_call = false;

    if (value == 0) {
        if (flags_required) {
            skip_call |= log_msg(report_data, VK_DEBUG_REPORT_ERROR_BIT_EXT, VK_DEBUG_REPORT_OBJECT_TYPE_UNKNOWN_EXT, 0, __LINE__,
                                 vuid, LayerName, "%s: value of %s must not be 0. %s", api_name,
                                 parameter_name.get_name().c_str(), validation_error_map[vuid]);
        }
    } else if ((value & (~all_flags)) != 0) {
        skip_call |=
            log_msg(report_data, VK_DEBUG_REPORT_ERROR_BIT_EXT, VK_DEBUG_REPORT_OBJECT_TYPE_UNKNOWN_EXT, 0, __LINE__,
                    UNRECOGNIZED_VALUE, LayerName, "%s: value of %s contains flag bits that are not recognized members of %s",
                    api_name, parameter_name.get_name().c_str(), flag_bits_name);
    } else if (singleFlag && (std::bitset<sizeof(VkFlags) * 8>(value).count() > 1)) {
        skip_call |= log_msg(report_data, VK_DEBUG_REPORT_ERROR_BIT_EXT, VK_DEBUG_REPORT_OBJECT_TYPE_UNKNOWN_EXT, 0, __LINE__,
                             UNRECOGNIZED_VALUE, LayerName,
                             "%s: value of %s contains multiple members of %s when only a single value is allowed", api_name,
                             parameter_name.get_name().c_str(), flag_bits_name);
    }

    return skip_call;
}

/**
>>>>>>> c24de1a9
* Validate an array of Vulkan bitmask values.
*
* Generate a warning if a value with a VkFlags derived type does not contain valid flag bits
* for that type.
*
* @param report_data debug_report_data object for routing validation messages.
* @param api_name Name of API call being validated.
* @param count_name Name of parameter being validated.
* @param array_name Name of parameter being validated.
* @param flag_bits_name Name of the VkFlags type being validated.
* @param all_flags A bitmask combining all valid flag bits for the VkFlags type being validated.
* @param count Number of VkFlags values in the array.
* @param array Array of VkFlags value to validate.
* @param count_required The 'count' parameter may not be 0 when true.
* @param array_required The 'array' parameter may not be NULL when true.
* @return Boolean value indicating that the call should be skipped.
*/
static bool validate_flags_array(debug_report_data *report_data, const char *api_name, const ParameterName &count_name,
                                 const ParameterName &array_name, const char *flag_bits_name, VkFlags all_flags, uint32_t count,
                                 const VkFlags *array, bool count_required, bool array_required) {
    bool skip_call = false;

    if ((count == 0) || (array == NULL)) {
<<<<<<< HEAD
        skip_call |= validate_array(report_data, api_name, count_name, array_name, count, array, count_required, array_required);
=======
        skip_call |= validate_array(report_data, api_name, count_name, array_name, count, array, count_required, array_required,
                                    VALIDATION_ERROR_UNDEFINED, VALIDATION_ERROR_UNDEFINED);
>>>>>>> c24de1a9
    } else {
        // Verify that all VkFlags values in the array
        for (uint32_t i = 0; i < count; ++i) {
            if (array[i] == 0) {
                // Current XML registry logic for validity generation uses the array parameter's optional tag to determine if
                // elements in the array are allowed be 0
                if (array_required) {
                    skip_call |= log_msg(report_data, VK_DEBUG_REPORT_ERROR_BIT_EXT, VK_DEBUG_REPORT_OBJECT_TYPE_UNKNOWN_EXT, 0,
                                         __LINE__, REQUIRED_PARAMETER, LayerName, "%s: value of %s[%d] must not be 0", api_name,
                                         array_name.get_name().c_str(), i);
                }
            } else if ((array[i] & (~all_flags)) != 0) {
                skip_call |= log_msg(report_data, VK_DEBUG_REPORT_ERROR_BIT_EXT, VK_DEBUG_REPORT_OBJECT_TYPE_UNKNOWN_EXT, 0,
                                     __LINE__, UNRECOGNIZED_VALUE, LayerName,
                                     "%s: value of %s[%d] contains flag bits that are not recognized members of %s", api_name,
                                     array_name.get_name().c_str(), i, flag_bits_name);
            }
        }
    }

    return skip_call;
}

/**
* Get VkResult code description.
*
* Returns a string describing the specified VkResult code.  The description is based on the language in the Vulkan API
* specification.
*
* @param value VkResult code to process.
* @return String describing the specified VkResult code.
*/
static std::string get_result_description(VkResult result) {
    // clang-format off
    switch (result) {
        case VK_SUCCESS:                        return "a command completed successfully";
        case VK_NOT_READY:                      return "a fence or query has not yet completed";
        case VK_TIMEOUT:                        return "a wait operation has not completed in the specified time";
        case VK_EVENT_SET:                      return "an event is signaled";
        case VK_EVENT_RESET:                    return "an event is unsignalled";
        case VK_INCOMPLETE:                     return "a return array was too small for the result";
        case VK_ERROR_OUT_OF_HOST_MEMORY:       return "a host memory allocation has failed";
        case VK_ERROR_OUT_OF_DEVICE_MEMORY:     return "a device memory allocation has failed";
        case VK_ERROR_INITIALIZATION_FAILED:    return "initialization of an object has failed";
        case VK_ERROR_DEVICE_LOST:              return "the logical device has been lost";
        case VK_ERROR_MEMORY_MAP_FAILED:        return "mapping of a memory object has failed";
        case VK_ERROR_LAYER_NOT_PRESENT:        return "the specified layer does not exist";
        case VK_ERROR_EXTENSION_NOT_PRESENT:    return "the specified extension does not exist";
        case VK_ERROR_FEATURE_NOT_PRESENT:      return "the requested feature is not available on this device";
        case VK_ERROR_INCOMPATIBLE_DRIVER:      return "a Vulkan driver could not be found";
        case VK_ERROR_TOO_MANY_OBJECTS:         return "too many objects of the type have already been created";
        case VK_ERROR_FORMAT_NOT_SUPPORTED:     return "the requested format is not supported on this device";
        case VK_ERROR_SURFACE_LOST_KHR:         return "a surface is no longer available";
        case VK_ERROR_NATIVE_WINDOW_IN_USE_KHR: return "the requested window is already connected to another "
                                                       "VkSurfaceKHR object, or some other non-Vulkan surface object";
        case VK_SUBOPTIMAL_KHR:                 return "an image became available, and the swapchain no longer "
                                                       "matches the surface properties exactly, but can still be used to "
                                                       "present to the surface successfully.";
        case VK_ERROR_OUT_OF_DATE_KHR:          return "a surface has changed in such a way that it is no "
                                                       "longer compatible with the swapchain";
        case VK_ERROR_INCOMPATIBLE_DISPLAY_KHR: return "the display used by a swapchain does not use the same "
                                                       "presentable image layout, or is incompatible in a way that prevents "
                                                       "sharing an image";
        case VK_ERROR_VALIDATION_FAILED_EXT:    return "API validation has detected an invalid use of the API";
        case VK_ERROR_INVALID_SHADER_NV:        return "one or more shaders failed to compile or link";
        default:                                return "an error has occurred";
    };
    // clang-format on
}

/**
* Validate return code.
*
* Print a message describing the reason for failure when an error code is returned.
*
* @param report_data debug_report_data object for routing validation messages.
* @param apiName Name of API call being validated.
<<<<<<< HEAD
* @param value VkResult value to validate.
*/
static void validate_result(debug_report_data *report_data, const char *apiName, VkResult result) {
    if (result < 0 && result != VK_ERROR_VALIDATION_FAILED_EXT) {
        std::string resultName = string_VkResult(result);

=======
* @param ignore vector of VkResult return codes to be ignored
* @param value VkResult value to validate.
*/
static void validate_result(debug_report_data *report_data, const char *apiName, std::vector<VkResult> const &ignore,
                            VkResult result) {
    if (result < 0 && result != VK_ERROR_VALIDATION_FAILED_EXT) {
        if (std::find(ignore.begin(), ignore.end(), result) != ignore.end()) {
            return;
        }
        std::string resultName = string_VkResult(result);
>>>>>>> c24de1a9
        if (resultName == UnsupportedResultString) {
            // Unrecognized result code
            log_msg(report_data, VK_DEBUG_REPORT_WARNING_BIT_EXT, VK_DEBUG_REPORT_OBJECT_TYPE_UNKNOWN_EXT, 0, __LINE__,
                    FAILURE_RETURN_CODE, LayerName, "%s: returned a result code indicating that an error has occurred", apiName);
        } else {
            std::string resultDesc = get_result_description(result);
            log_msg(report_data, VK_DEBUG_REPORT_WARNING_BIT_EXT, VK_DEBUG_REPORT_OBJECT_TYPE_UNKNOWN_EXT, 0, __LINE__,
                    FAILURE_RETURN_CODE, LayerName, "%s: returned %s, indicating that %s", apiName, resultName.c_str(),
                    resultDesc.c_str());
        }
    }
}

}  // namespace parameter_validation

#endif  // PARAMETER_VALIDATION_UTILS_H<|MERGE_RESOLUTION|>--- conflicted
+++ resolved
@@ -30,18 +30,13 @@
 #include "vk_enum_string_helper.h"
 #include "vk_layer_logging.h"
 #include "vk_validation_error_messages.h"
-<<<<<<< HEAD
-=======
 #include "vk_extension_helper.h"
 
->>>>>>> c24de1a9
 
 #include "parameter_name.h"
 
 namespace parameter_validation {
 
-<<<<<<< HEAD
-=======
 struct instance_layer_data {
     VkInstance instance = VK_NULL_HANDLE;
 
@@ -70,7 +65,6 @@
     VkLayerDispatchTable dispatch_table = {};
 };
 
->>>>>>> c24de1a9
 enum ErrorCode {
     NONE,                   // Used for INFO & other non-error messages
     INVALID_USAGE,          // The value of a parameter is not consistent
@@ -108,77 +102,11 @@
 // Layer name string to be logged with validation messages.
 const char LayerName[] = "ParameterValidation";
 
-<<<<<<< HEAD
-// Enables for display-related instance extensions
-struct instance_extension_enables {
-    bool surface_enabled;
-    bool xlib_enabled;
-    bool xcb_enabled;
-    bool wayland_enabled;
-    bool mir_enabled;
-    bool android_enabled;
-    bool win32_enabled;
-    bool display_enabled;
-    bool khr_get_phys_dev_properties2_enabled;
-    bool khx_device_group_creation_enabled;
-    bool khx_external_fence_capabilities_enabled;
-    bool khx_external_memory_capabilities_enabled;
-    bool khx_external_semaphore_capabilities_enabled;
-    bool ext_acquire_xlib_display_enabled;
-    bool ext_direct_mode_display_enabled;
-    bool ext_display_surface_counter_enabled;
-    bool nv_external_memory_capabilities_enabled;
-};
-
-=======
->>>>>>> c24de1a9
 // String returned by string_VkStructureType for an unrecognized type.
 const std::string UnsupportedStructureTypeString = "Unhandled VkStructureType";
 
 // String returned by string_VkResult for an unrecognized type.
 const std::string UnsupportedResultString = "Unhandled VkResult";
-<<<<<<< HEAD
-
-// The base value used when computing the offset for an enumeration token value that is added by an extension.
-// When validating enumeration tokens, any value >= to this value is considered to be provided by an extension.
-// See Appendix C.10 "Assigning Extension Token Values" from the Vulkan specification
-const uint32_t ExtEnumBaseValue = 1000000000;
-
-template <typename T>
-bool is_extension_added_token(T value) {
-    return (static_cast<uint32_t>(std::abs(static_cast<int32_t>(value))) >= ExtEnumBaseValue);
-}
-
-// VK_SAMPLER_ADDRESS_MODE_MIRROR_CLAMP_TO_EDGE token is a special case that was converted from a core token to an
-// extension added token.  Its original value was intentionally preserved after the conversion, so it does not use
-// the base value that other extension added tokens use, and it does not fall within the enum's begin/end range.
-template <>
-bool is_extension_added_token(VkSamplerAddressMode value) {
-    bool result = (static_cast<uint32_t>(std::abs(static_cast<int32_t>(value))) >= ExtEnumBaseValue);
-    return (result || (value == VK_SAMPLER_ADDRESS_MODE_MIRROR_CLAMP_TO_EDGE));
-}
-
-/**
-* Validate a minimum value.
-*
-* Verify that the specified value is greater than the specified lower bound.
-*
-* @param report_data debug_report_data object for routing validation messages.
-* @param api_name Name of API call being validated.
-* @param parameter_name Name of parameter being validated.
-* @param value Value to validate.
-* @param lower_bound Lower bound value to use for validation.
-* @return Boolean value indicating that the call should be skipped.
-*/
-template <typename T>
-bool ValidateGreaterThan(debug_report_data *report_data, const char *api_name, const ParameterName &parameter_name, T value,
-                         T lower_bound) {
-    bool skip_call = false;
-
-    if (value <= lower_bound) {
-        skip_call |= log_msg(report_data, VK_DEBUG_REPORT_ERROR_BIT_EXT, (VkDebugReportObjectTypeEXT)0, 0, __LINE__, 1, LayerName,
-                             "%s: parameter %s must be greater than %d", api_name, parameter_name.get_name().c_str(), lower_bound);
-=======
 
 // The base value used when computing the offset for an enumeration token value that is added by an extension.
 // When validating enumeration tokens, any value >= to this value is considered to be provided by an extension.
@@ -227,7 +155,6 @@
         skip_call |=
             log_msg(report_data, VK_DEBUG_REPORT_ERROR_BIT_EXT, VK_DEBUG_REPORT_OBJECT_TYPE_UNKNOWN_EXT, 0, __LINE__, 1, LayerName,
                     "%s: parameter %s must be greater than %d", api_name, parameter_name.get_name().c_str(), lower_bound);
->>>>>>> c24de1a9
     }
 
     return skip_call;
@@ -245,22 +172,13 @@
  * @return Boolean value indicating that the call should be skipped.
  */
 static bool validate_required_pointer(debug_report_data *report_data, const char *apiName, const ParameterName &parameterName,
-<<<<<<< HEAD
-                                      const void *value) {
-=======
                                       const void *value, UNIQUE_VALIDATION_ERROR_CODE vuid) {
->>>>>>> c24de1a9
     bool skip_call = false;
 
     if (value == NULL) {
         skip_call |= log_msg(report_data, VK_DEBUG_REPORT_ERROR_BIT_EXT, VK_DEBUG_REPORT_OBJECT_TYPE_UNKNOWN_EXT, 0, __LINE__,
-<<<<<<< HEAD
-                             REQUIRED_PARAMETER, LayerName, "%s: required parameter %s specified as NULL", apiName,
-                             parameterName.get_name().c_str());
-=======
                              vuid, LayerName, "%s: required parameter %s specified as NULL. %s", apiName,
                              parameterName.get_name().c_str(), validation_error_map[vuid]);
->>>>>>> c24de1a9
     }
 
     return skip_call;
@@ -285,36 +203,22 @@
  */
 template <typename T>
 bool validate_array(debug_report_data *report_data, const char *apiName, const ParameterName &countName,
-<<<<<<< HEAD
-                    const ParameterName &arrayName, T count, const void *array, bool countRequired, bool arrayRequired) {
-=======
                     const ParameterName &arrayName, T count, const void *array, bool countRequired, bool arrayRequired,
                     UNIQUE_VALIDATION_ERROR_CODE count_required_vuid, UNIQUE_VALIDATION_ERROR_CODE array_required_vuid) {
->>>>>>> c24de1a9
     bool skip_call = false;
 
     // Count parameters not tagged as optional cannot be 0
     if (countRequired && (count == 0)) {
         skip_call |= log_msg(report_data, VK_DEBUG_REPORT_ERROR_BIT_EXT, VK_DEBUG_REPORT_OBJECT_TYPE_UNKNOWN_EXT, 0, __LINE__,
-<<<<<<< HEAD
-                             REQUIRED_PARAMETER, LayerName, "%s: parameter %s must be greater than 0", apiName,
-                             countName.get_name().c_str());
-=======
             count_required_vuid, LayerName, "%s: parameter %s must be greater than 0. %s", apiName,
                              countName.get_name().c_str(), validation_error_map[count_required_vuid]);
->>>>>>> c24de1a9
     }
 
     // Array parameters not tagged as optional cannot be NULL, unless the count is 0
     if ((array == NULL) && arrayRequired && (count != 0)) {
         skip_call |= log_msg(report_data, VK_DEBUG_REPORT_ERROR_BIT_EXT, VK_DEBUG_REPORT_OBJECT_TYPE_UNKNOWN_EXT, 0, __LINE__,
-<<<<<<< HEAD
-                             REQUIRED_PARAMETER, LayerName, "%s: required parameter %s specified as NULL", apiName,
-                             arrayName.get_name().c_str());
-=======
             array_required_vuid, LayerName, "%s: required parameter %s specified as NULL. %s", apiName,
                              arrayName.get_name().c_str(), validation_error_map[array_required_vuid]);
->>>>>>> c24de1a9
     }
 
     return skip_call;
@@ -343,12 +247,8 @@
 template <typename T>
 bool validate_array(debug_report_data *report_data, const char *apiName, const ParameterName &countName,
                     const ParameterName &arrayName, const T *count, const void *array, bool countPtrRequired,
-<<<<<<< HEAD
-                    bool countValueRequired, bool arrayRequired) {
-=======
                     bool countValueRequired, bool arrayRequired, UNIQUE_VALIDATION_ERROR_CODE count_required_vuid,
                     UNIQUE_VALIDATION_ERROR_CODE array_required_vuid) {
->>>>>>> c24de1a9
     bool skip_call = false;
 
     if (count == NULL) {
@@ -358,12 +258,8 @@
                                  countName.get_name().c_str());
         }
     } else {
-<<<<<<< HEAD
-        skip_call |= validate_array(report_data, apiName, countName, arrayName, (*count), array, countValueRequired, arrayRequired);
-=======
         skip_call |= validate_array(report_data, apiName, countName, arrayName, array ? (*count) : 0, array, countValueRequired,
                                     arrayRequired, count_required_vuid, array_required_vuid);
->>>>>>> c24de1a9
     }
 
     return skip_call;
@@ -387,12 +283,8 @@
  */
 template <typename T>
 bool validate_struct_type(debug_report_data *report_data, const char *apiName, const ParameterName &parameterName,
-<<<<<<< HEAD
-                          const char *sTypeName, const T *value, VkStructureType sType, bool required) {
-=======
                           const char *sTypeName, const T *value, VkStructureType sType, bool required,
                           UNIQUE_VALIDATION_ERROR_CODE vuid) {
->>>>>>> c24de1a9
     bool skip_call = false;
 
     if (value == NULL) {
@@ -402,15 +294,9 @@
                                  parameterName.get_name().c_str());
         }
     } else if (value->sType != sType) {
-<<<<<<< HEAD
-        skip_call |= log_msg(report_data, VK_DEBUG_REPORT_ERROR_BIT_EXT, VK_DEBUG_REPORT_OBJECT_TYPE_UNKNOWN_EXT, 0, __LINE__,
-                             INVALID_STRUCT_STYPE, LayerName, "%s: parameter %s->sType must be %s", apiName,
-                             parameterName.get_name().c_str(), sTypeName);
-=======
         skip_call |= log_msg(report_data, VK_DEBUG_REPORT_ERROR_BIT_EXT, VK_DEBUG_REPORT_OBJECT_TYPE_UNKNOWN_EXT, 0, __LINE__, vuid,
                              LayerName, "%s: parameter %s->sType must be %s. %s", apiName, parameterName.get_name().c_str(),
                              sTypeName, validation_error_map[vuid]);
->>>>>>> c24de1a9
     }
 
     return skip_call;
@@ -438,20 +324,12 @@
 template <typename T>
 bool validate_struct_type_array(debug_report_data *report_data, const char *apiName, const ParameterName &countName,
                                 const ParameterName &arrayName, const char *sTypeName, uint32_t count, const T *array,
-<<<<<<< HEAD
-                                VkStructureType sType, bool countRequired, bool arrayRequired) {
-    bool skip_call = false;
-
-    if ((count == 0) || (array == NULL)) {
-        skip_call |= validate_array(report_data, apiName, countName, arrayName, count, array, countRequired, arrayRequired);
-=======
                                 VkStructureType sType, bool countRequired, bool arrayRequired, UNIQUE_VALIDATION_ERROR_CODE vuid) {
     bool skip_call = false;
 
     if ((count == 0) || (array == NULL)) {
         skip_call |= validate_array(report_data, apiName, countName, arrayName, count, array, countRequired, arrayRequired,
                                     VALIDATION_ERROR_UNDEFINED, vuid);
->>>>>>> c24de1a9
     } else {
         // Verify that all structs in the array have the correct type
         for (uint32_t i = 0; i < count; ++i) {
@@ -490,12 +368,8 @@
 template <typename T>
 bool validate_struct_type_array(debug_report_data *report_data, const char *apiName, const ParameterName &countName,
                                 const ParameterName &arrayName, const char *sTypeName, uint32_t *count, const T *array,
-<<<<<<< HEAD
-                                VkStructureType sType, bool countPtrRequired, bool countValueRequired, bool arrayRequired) {
-=======
                                 VkStructureType sType, bool countPtrRequired, bool countValueRequired, bool arrayRequired,
                                 UNIQUE_VALIDATION_ERROR_CODE vuid) {
->>>>>>> c24de1a9
     bool skip_call = false;
 
     if (count == NULL) {
@@ -506,11 +380,7 @@
         }
     } else {
         skip_call |= validate_struct_type_array(report_data, apiName, countName, arrayName, sTypeName, (*count), array, sType,
-<<<<<<< HEAD
-                                                countValueRequired, arrayRequired);
-=======
                                                 countValueRequired, arrayRequired, vuid);
->>>>>>> c24de1a9
     }
 
     return skip_call;
@@ -569,12 +439,8 @@
     bool skip_call = false;
 
     if ((count == 0) || (array == NULL)) {
-<<<<<<< HEAD
-        skip_call |= validate_array(report_data, api_name, count_name, array_name, count, array, count_required, array_required);
-=======
         skip_call |= validate_array(report_data, api_name, count_name, array_name, count, array, count_required, array_required,
                                     VALIDATION_ERROR_UNDEFINED, VALIDATION_ERROR_UNDEFINED);
->>>>>>> c24de1a9
     } else {
         // Verify that no handles in the array are VK_NULL_HANDLE
         for (uint32_t i = 0; i < count; ++i) {
@@ -610,13 +476,6 @@
  */
 static bool validate_string_array(debug_report_data *report_data, const char *apiName, const ParameterName &countName,
                                   const ParameterName &arrayName, uint32_t count, const char *const *array, bool countRequired,
-<<<<<<< HEAD
-                                  bool arrayRequired) {
-    bool skip_call = false;
-
-    if ((count == 0) || (array == NULL)) {
-        skip_call |= validate_array(report_data, apiName, countName, arrayName, count, array, countRequired, arrayRequired);
-=======
                                   bool arrayRequired, UNIQUE_VALIDATION_ERROR_CODE count_required_vuid,
                                   UNIQUE_VALIDATION_ERROR_CODE array_required_vuid) {
     bool skip_call = false;
@@ -624,7 +483,6 @@
     if ((count == 0) || (array == NULL)) {
         skip_call |= validate_array(report_data, apiName, countName, arrayName, count, array, countRequired, arrayRequired,
                                     count_required_vuid, array_required_vuid);
->>>>>>> c24de1a9
     } else {
         // Verify that strings in the array are not NULL
         for (uint32_t i = 0; i < count; ++i) {
@@ -658,12 +516,8 @@
  */
 static bool validate_struct_pnext(debug_report_data *report_data, const char *api_name, const ParameterName &parameter_name,
                                   const char *allowed_struct_names, const void *next, size_t allowed_type_count,
-<<<<<<< HEAD
-                                  const VkStructureType *allowed_types, uint32_t header_version) {
-=======
                                   const VkStructureType *allowed_types, uint32_t header_version,
                                   UNIQUE_VALIDATION_ERROR_CODE vuid) {
->>>>>>> c24de1a9
     bool skip_call = false;
     std::unordered_set<const void *> cycle_check;
     std::unordered_set<VkStructureType, std::hash<int>> unique_stype_check;
@@ -678,19 +532,11 @@
     // Codegen a map of vectors containing the allowable pNext types for each struct and use that here -- also simplifies parms.
     if (next != NULL) {
         if (allowed_type_count == 0) {
-<<<<<<< HEAD
-            std::string message = "%s: value of %s must be NULL.  ";
-            message += disclaimer;
-            skip_call |= log_msg(report_data, VK_DEBUG_REPORT_WARNING_BIT_EXT, VK_DEBUG_REPORT_OBJECT_TYPE_UNKNOWN_EXT, 0, __LINE__,
-                                 INVALID_STRUCT_PNEXT, LayerName, message.c_str(), api_name, parameter_name.get_name().c_str(),
-                                 header_version, parameter_name.get_name().c_str());
-=======
             std::string message = "%s: value of %s must be NULL. %s ";
             message += disclaimer;
             skip_call |= log_msg(report_data, VK_DEBUG_REPORT_WARNING_BIT_EXT, VK_DEBUG_REPORT_OBJECT_TYPE_UNKNOWN_EXT, 0, __LINE__,
                                  vuid, LayerName, message.c_str(), api_name, parameter_name.get_name().c_str(),
                                  validation_error_map[vuid], header_version, parameter_name.get_name().c_str());
->>>>>>> c24de1a9
         } else {
             const VkStructureType *start = allowed_types;
             const VkStructureType *end = allowed_types + allowed_type_count;
@@ -698,10 +544,6 @@
 
             cycle_check.insert(next);
 
-<<<<<<< HEAD
-
-=======
->>>>>>> c24de1a9
             while (current != NULL) {
                 if (cycle_check.find(current->pNext) != cycle_check.end()) {
                     std::string message = "%s: %s chain contains a cycle -- pNext pointer " PRIx64 " is repeated.";
@@ -726,23 +568,6 @@
                 if (std::find(start, end, current->sType) == end) {
                     if (type_name == UnsupportedStructureTypeString) {
                         std::string message =
-<<<<<<< HEAD
-                            "%s: %s chain includes a structure with unexpected VkStructureType (%d); Allowed "
-                            "structures are [%s].  ";
-                        message += disclaimer;
-                        skip_call |= log_msg(report_data, VK_DEBUG_REPORT_WARNING_BIT_EXT, VK_DEBUG_REPORT_OBJECT_TYPE_UNKNOWN_EXT,
-                                             0, __LINE__, INVALID_STRUCT_PNEXT, LayerName, message.c_str(), api_name,
-                                             parameter_name.get_name().c_str(), current->sType, allowed_struct_names,
-                                             header_version, parameter_name.get_name().c_str());
-                    } else {
-                        std::string message =
-                            "%s: %s chain includes a structure with unexpected VkStructureType %s; Allowed structures are [%s].  ";
-                        message += disclaimer;
-                        skip_call |= log_msg(report_data, VK_DEBUG_REPORT_WARNING_BIT_EXT, VK_DEBUG_REPORT_OBJECT_TYPE_UNKNOWN_EXT,
-                                             0, __LINE__, INVALID_STRUCT_PNEXT, LayerName, message.c_str(), api_name,
-                                             parameter_name.get_name().c_str(), type_name.c_str(), allowed_struct_names,
-                                             header_version, parameter_name.get_name().c_str());
-=======
                             "%s: %s chain includes a structure with unknown VkStructureType (%d); Allowed structures are [%s]. %s ";
                         message += disclaimer;
                         skip_call |= log_msg(report_data, VK_DEBUG_REPORT_WARNING_BIT_EXT, VK_DEBUG_REPORT_OBJECT_TYPE_UNKNOWN_EXT,
@@ -758,7 +583,6 @@
                                              0, __LINE__, vuid, LayerName, message.c_str(), api_name,
                                              parameter_name.get_name().c_str(), type_name.c_str(), allowed_struct_names,
                                              validation_error_map[vuid], header_version, parameter_name.get_name().c_str());
->>>>>>> c24de1a9
                     }
                 }
                 current = reinterpret_cast<const GenericHeader *>(current->pNext);
@@ -791,152 +615,6 @@
     }
 
     return skip_call;
-<<<<<<< HEAD
-}
-
-/**
-* Validate a Vulkan enumeration value.
-*
-* Generate a warning if an enumeration token value does not fall within the core enumeration
-* begin and end token values, and was not added to the enumeration by an extension.  Extension
-* provided enumerations use the equation specified in Appendix C.10 of the Vulkan specification,
-* with 1,000,000,000 as the base token value.
-*
-* @note This function does not expect to process enumerations defining bitmask flag bits.
-*
-* @param report_data debug_report_data object for routing validation messages.
-* @param apiName Name of API call being validated.
-* @param parameterName Name of parameter being validated.
-* @param enumName Name of the enumeration being validated.
-* @param begin The begin range value for the enumeration.
-* @param end The end range value for the enumeration.
-* @param value Enumeration value to validate.
-* @return Boolean value indicating that the call should be skipped.
-*/
-template <typename T>
-bool validate_ranged_enum(debug_report_data *report_data, const char *apiName, const ParameterName &parameterName,
-                          const char *enumName, T begin, T end, T value) {
-    bool skip_call = false;
-
-    if (((value < begin) || (value > end)) && !is_extension_added_token(value)) {
-        skip_call |= log_msg(report_data, VK_DEBUG_REPORT_ERROR_BIT_EXT, VK_DEBUG_REPORT_OBJECT_TYPE_UNKNOWN_EXT, 0, __LINE__,
-                             UNRECOGNIZED_VALUE, LayerName,
-                             "%s: value of %s (%d) does not fall within the begin..end range of the core %s "
-                             "enumeration tokens and is not an extension added token",
-                             apiName, parameterName.get_name().c_str(), value, enumName);
-    }
-
-    return skip_call;
-}
-
-/**
-* Validate an array of Vulkan enumeration value.
-*
-* Process all enumeration token values in the specified array and generate a warning if a value
-* does not fall within the core enumeration begin and end token values, and was not added to
-* the enumeration by an extension.  Extension provided enumerations use the equation specified
-* in Appendix C.10 of the Vulkan specification, with 1,000,000,000 as the base token value.
-*
-* @note This function does not expect to process enumerations defining bitmask flag bits.
-*
-* @param report_data debug_report_data object for routing validation messages.
-* @param apiName Name of API call being validated.
-* @param countName Name of count parameter.
-* @param arrayName Name of array parameter.
-* @param enumName Name of the enumeration being validated.
-* @param begin The begin range value for the enumeration.
-* @param end The end range value for the enumeration.
-* @param count Number of enumeration values in the array.
-* @param array Array of enumeration values to validate.
-* @param countRequired The 'count' parameter may not be 0 when true.
-* @param arrayRequired The 'array' parameter may not be NULL when true.
-* @return Boolean value indicating that the call should be skipped.
-*/
-template <typename T>
-static bool validate_ranged_enum_array(debug_report_data *report_data, const char *apiName, const ParameterName &countName,
-                                       const ParameterName &arrayName, const char *enumName, T begin, T end, uint32_t count,
-                                       const T *array, bool countRequired, bool arrayRequired) {
-    bool skip_call = false;
-
-    if ((count == 0) || (array == NULL)) {
-        skip_call |= validate_array(report_data, apiName, countName, arrayName, count, array, countRequired, arrayRequired);
-    } else {
-        for (uint32_t i = 0; i < count; ++i) {
-            if (((array[i] < begin) || (array[i] > end)) && !is_extension_added_token(array[i])) {
-                skip_call |= log_msg(report_data, VK_DEBUG_REPORT_ERROR_BIT_EXT, VK_DEBUG_REPORT_OBJECT_TYPE_UNKNOWN_EXT, 0,
-                                     __LINE__, UNRECOGNIZED_VALUE, LayerName,
-                                     "%s: value of %s[%d] (%d) does not fall within the begin..end range of the core %s "
-                                     "enumeration tokens and is not an extension added token",
-                                     apiName, arrayName.get_name().c_str(), i, array[i], enumName);
-            }
-        }
-    }
-
-    return skip_call;
-}
-
-/**
-* Verify that a reserved VkFlags value is zero.
-*
-* Verify that the specified value is zero, to check VkFlags values that are reserved for
-* future use.
-*
-* @param report_data debug_report_data object for routing validation messages.
-* @param api_name Name of API call being validated.
-* @param parameter_name Name of parameter being validated.
-* @param value Value to validate.
-* @return Boolean value indicating that the call should be skipped.
-*/
-static bool validate_reserved_flags(debug_report_data *report_data, const char *api_name, const ParameterName &parameter_name,
-                                    VkFlags value) {
-    bool skip_call = false;
-
-    if (value != 0) {
-        skip_call |=
-            log_msg(report_data, VK_DEBUG_REPORT_ERROR_BIT_EXT, VK_DEBUG_REPORT_OBJECT_TYPE_UNKNOWN_EXT, 0, __LINE__,
-                    RESERVED_PARAMETER, LayerName, "%s: parameter %s must be 0", api_name, parameter_name.get_name().c_str());
-    }
-
-    return skip_call;
-}
-
-/**
-* Validate a Vulkan bitmask value.
-*
-* Generate a warning if a value with a VkFlags derived type does not contain valid flag bits
-* for that type.
-*
-* @param report_data debug_report_data object for routing validation messages.
-* @param api_name Name of API call being validated.
-* @param parameter_name Name of parameter being validated.
-* @param flag_bits_name Name of the VkFlags type being validated.
-* @param all_flags A bit mask combining all valid flag bits for the VkFlags type being validated.
-* @param value VkFlags value to validate.
-* @param flags_required The 'value' parameter may not be 0 when true.
-* @return Boolean value indicating that the call should be skipped.
-*/
-static bool validate_flags(debug_report_data *report_data, const char *api_name, const ParameterName &parameter_name,
-                           const char *flag_bits_name, VkFlags all_flags, VkFlags value, bool flags_required) {
-    bool skip_call = false;
-
-    if (value == 0) {
-        if (flags_required) {
-            skip_call |= log_msg(report_data, VK_DEBUG_REPORT_ERROR_BIT_EXT, VK_DEBUG_REPORT_OBJECT_TYPE_UNKNOWN_EXT, 0, __LINE__,
-                                 REQUIRED_PARAMETER, LayerName, "%s: value of %s must not be 0", api_name,
-                                 parameter_name.get_name().c_str());
-        }
-    } else if ((value & (~all_flags)) != 0) {
-        skip_call |=
-            log_msg(report_data, VK_DEBUG_REPORT_ERROR_BIT_EXT, VK_DEBUG_REPORT_OBJECT_TYPE_UNKNOWN_EXT, 0, __LINE__,
-                    UNRECOGNIZED_VALUE, LayerName, "%s: value of %s contains flag bits that are not recognized members of %s",
-                    api_name, parameter_name.get_name().c_str(), flag_bits_name);
-    }
-
-    return skip_call;
-}
-
-/**
-=======
 }
 
 /**
@@ -1090,7 +768,6 @@
 }
 
 /**
->>>>>>> c24de1a9
 * Validate an array of Vulkan bitmask values.
 *
 * Generate a warning if a value with a VkFlags derived type does not contain valid flag bits
@@ -1114,12 +791,8 @@
     bool skip_call = false;
 
     if ((count == 0) || (array == NULL)) {
-<<<<<<< HEAD
-        skip_call |= validate_array(report_data, api_name, count_name, array_name, count, array, count_required, array_required);
-=======
         skip_call |= validate_array(report_data, api_name, count_name, array_name, count, array, count_required, array_required,
                                     VALIDATION_ERROR_UNDEFINED, VALIDATION_ERROR_UNDEFINED);
->>>>>>> c24de1a9
     } else {
         // Verify that all VkFlags values in the array
         for (uint32_t i = 0; i < count; ++i) {
@@ -1197,14 +870,6 @@
 *
 * @param report_data debug_report_data object for routing validation messages.
 * @param apiName Name of API call being validated.
-<<<<<<< HEAD
-* @param value VkResult value to validate.
-*/
-static void validate_result(debug_report_data *report_data, const char *apiName, VkResult result) {
-    if (result < 0 && result != VK_ERROR_VALIDATION_FAILED_EXT) {
-        std::string resultName = string_VkResult(result);
-
-=======
 * @param ignore vector of VkResult return codes to be ignored
 * @param value VkResult value to validate.
 */
@@ -1215,7 +880,6 @@
             return;
         }
         std::string resultName = string_VkResult(result);
->>>>>>> c24de1a9
         if (resultName == UnsupportedResultString) {
             // Unrecognized result code
             log_msg(report_data, VK_DEBUG_REPORT_WARNING_BIT_EXT, VK_DEBUG_REPORT_OBJECT_TYPE_UNKNOWN_EXT, 0, __LINE__,
