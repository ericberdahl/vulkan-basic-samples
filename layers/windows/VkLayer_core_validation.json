{
    "file_format_version" : "1.1.0",
    "layer" : {
        "name": "VK_LAYER_LUNARG_core_validation",
        "type": "GLOBAL",
        "library_path": ".\\VkLayer_core_validation.dll",
<<<<<<< HEAD
        "api_version": "1.0.46",
=======
        "api_version": "1.0.51",
>>>>>>> c24de1a9
        "implementation_version": "1",
        "description": "LunarG Validation Layer",
        "instance_extensions": [
             {
                 "name": "VK_EXT_debug_report",
<<<<<<< HEAD
                 "spec_version": "3"
=======
                 "spec_version": "6"
             }
         ],
        "device_extensions": [
             {
                 "name": "VK_EXT_debug_marker",
                 "spec_version": "4",
                 "entrypoints": ["vkDebugMarkerSetObjectTagEXT",
                        "vkDebugMarkerSetObjectNameEXT",
                        "vkCmdDebugMarkerBeginEXT",
                        "vkCmdDebugMarkerEndEXT",
                        "vkCmdDebugMarkerInsertEXT"
                       ]
>>>>>>> c24de1a9
             }
         ]
    }
}<|MERGE_RESOLUTION|>--- conflicted
+++ resolved
@@ -4,19 +4,12 @@
         "name": "VK_LAYER_LUNARG_core_validation",
         "type": "GLOBAL",
         "library_path": ".\\VkLayer_core_validation.dll",
-<<<<<<< HEAD
-        "api_version": "1.0.46",
-=======
         "api_version": "1.0.51",
->>>>>>> c24de1a9
         "implementation_version": "1",
         "description": "LunarG Validation Layer",
         "instance_extensions": [
              {
                  "name": "VK_EXT_debug_report",
-<<<<<<< HEAD
-                 "spec_version": "3"
-=======
                  "spec_version": "6"
              }
          ],
@@ -30,7 +23,6 @@
                         "vkCmdDebugMarkerEndEXT",
                         "vkCmdDebugMarkerInsertEXT"
                        ]
->>>>>>> c24de1a9
              }
          ]
     }
