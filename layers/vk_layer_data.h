--- conflicted
+++ resolved
@@ -43,8 +43,6 @@
     return debug_data;
 }
 
-<<<<<<< HEAD
-=======
 template <typename DATA_T>
 void FreeLayerDataPtr(void *data_key, std::unordered_map<void *, DATA_T *> &layer_data_map) {
     auto got = layer_data_map.find(data_key);
@@ -54,5 +52,4 @@
     layer_data_map.erase(got);
 }
 
->>>>>>> c24de1a9
 #endif  // LAYER_DATA_H