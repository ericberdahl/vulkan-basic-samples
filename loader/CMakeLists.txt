--- conflicted
+++ resolved
@@ -38,10 +38,6 @@
 set (LOADER_SRCS ${NORMAL_LOADER_SRCS} ${OPT_LOADER_SRCS})
 
 if (WIN32)
-<<<<<<< HEAD
-    set(CMAKE_C_FLAGS_DEBUG "-MTd")
-    set(CMAKE_C_FLAGS_RELEASE "-MT")
-=======
     # Use static MSVCRT libraries
     foreach(configuration in CMAKE_C_FLAGS_DEBUG CMAKE_C_FLAGS_MINSIZEREL CMAKE_C_FLAGS_RELEASE CMAKE_C_FLAGS_RELWITHDEBINFO
                              CMAKE_CXX_FLAGS_DEBUG CMAKE_CXX_FLAGS_MINSIZEREL CMAKE_CXX_FLAGS_RELEASE CMAKE_CXX_FLAGS_RELWITHDEBINFO)
@@ -50,7 +46,6 @@
         endif()
     endforeach()
 
->>>>>>> 8cfeffb4
     set(CMAKE_C_FLAGS "${CMAKE_C_FLAGS} -D_CRT_SECURE_NO_WARNINGS")
     # Build dev_ext_trampoline.c with -O2 to allow tail-call optimization.
     # Build other C files with normal options
