include_directories(
    ${CMAKE_CURRENT_SOURCE_DIR}
    ${CMAKE_CURRENT_BINARY_DIR}
    ${CMAKE_PROJECT_BINARY_DIR}
    ${CMAKE_BINARY_DIR}
)

# Check for the existance of the secure_getenv or __secure_getenv commands
include(CheckFunctionExists)
CHECK_FUNCTION_EXISTS(secure_getenv HAVE_SECURE_GETENV)
CHECK_FUNCTION_EXISTS(__secure_getenv HAVE___SECURE_GETENV)
CONFIGURE_FILE(${CMAKE_CURRENT_SOURCE_DIR}/loader_cmake_config.h.in ${CMAKE_CURRENT_BINARY_DIR}/loader_cmake_config.h)

# Fetch header version from vulkan.h
file(STRINGS "../include/vulkan/vulkan.h" lines REGEX "^#define VK_HEADER_VERSION [0-9]+")
list(LENGTH lines len)
if(${len} EQUAL 1)
    string(REGEX MATCHALL "[0-9]+" vk_header_version ${lines})
else()
    MESSAGE(FATAL_ERROR "Unable to fetch version from vulkan.h")
endif()

if(CMAKE_SYSTEM_NAME STREQUAL "Windows")
    add_definitions(-DVK_USE_PLATFORM_WIN32_KHR -DWIN32_LEAN_AND_MEAN)
    set(DisplayServer Win32)
elseif(CMAKE_SYSTEM_NAME STREQUAL "Android")
    add_definitions(-DVK_USE_PLATFORM_ANDROID_KHR)
elseif(CMAKE_SYSTEM_NAME STREQUAL "Linux")
    if (BUILD_WSI_XCB_SUPPORT)
        add_definitions(-DVK_USE_PLATFORM_XCB_KHR)
    endif()

    if (BUILD_WSI_XLIB_SUPPORT)
       add_definitions(-DVK_USE_PLATFORM_XLIB_KHR -DVK_USE_PLATFORM_XLIB_XRANDR_EXT)
    endif()

    if (BUILD_WSI_WAYLAND_SUPPORT)
       add_definitions(-DVK_USE_PLATFORM_WAYLAND_KHR)
    endif()

    if (BUILD_WSI_MIR_SUPPORT)
        add_definitions(-DVK_USE_PLATFORM_MIR_KHR)
        include_directories(${MIR_INCLUDE_DIR})
    endif()
else()
    message(FATAL_ERROR "Unsupported Platform!")
endif()

if (WIN32)
	FILE(TO_NATIVE_PATH ${CMAKE_CURRENT_SOURCE_DIR}/vulkan-${MAJOR}.def DEF_FILE)
	FILE(READ ${DEF_FILE} DEF_TEXT)
	STRING(REGEX REPLACE "vulkan-${MAJOR}.dll" "${API_LOWERCASE}-${MAJOR}.dll" DEF_EDITED "${DEF_TEXT}" )
	FILE(WRITE "${CMAKE_CURRENT_BINARY_DIR}/${API_LOWERCASE}-${MAJOR}.def" "${DEF_EDITED}")
endif()

# DEBUG enables runtime loader ICD verification
set(CMAKE_C_FLAGS_DEBUG "${CMAKE_C_FLAGS_DEBUG} -DDEBUG")
set(CMAKE_CXX_FLAGS_DEBUG "${CMAKE_CXX_FLAGS_DEBUG} -DDEBUG")

set(NORMAL_LOADER_SRCS
    extension_manual.c
    loader.c
    loader.h
    vk_loader_platform.h
    vk_loader_layer.h
    trampoline.c
    wsi.c
    wsi.h
    debug_report.c
    debug_report.h
    gpa_helper.h
    cJSON.c
    cJSON.h
    murmurhash.c
    murmurhash.h
)

set(OPT_LOADER_SRCS
    dev_ext_trampoline.c
    phys_dev_ext.c
)

add_definitions(-DAPI_NAME="${API_NAME}")

<<<<<<< HEAD
=======
# Check for assembler support
set(ASM_FAILURE_MSG "The build will fall back on building with C code\n")
set(ASM_FAILURE_MSG "${ASM_FAILURE_MSG}Note that this may be unsafe, as the C code requires tail-call optimizations to remove")
set(ASM_FAILURE_MSG "${ASM_FAILURE_MSG} the stack frame for certain calls. If the compiler does not do this, then unknown device")
set(ASM_FAILURE_MSG "${ASM_FAILURE_MSG} extensions will suffer from a corrupted stack.")
if (WIN32)
    enable_language(ASM_MASM)
    if (CMAKE_ASM_MASM_COMPILER_WORKS)
        if (NOT CMAKE_CL_64)
            set(CMAKE_ASM_MASM_FLAGS ${CMAKE_ASM_MASM_FLAGS} /safeseh)
        endif()
        set(OPT_LOADER_SRCS ${OPT_LOADER_SRCS} unknown_ext_chain_masm.asm)

        add_executable(asm_offset asm_offset.c)
        add_dependencies(asm_offset generate_helper_files loader_gen_files)
        add_custom_command(OUTPUT gen_defines.asm DEPENDS asm_offset COMMAND asm_offset MASM)
        add_custom_target(loader_asm_gen_files DEPENDS gen_defines.asm)
    else()
        message(WARNING "Could not find working MASM assebler\n${ASM_FAILURE_MSG}")
        set(OPT_LOADER_SRCS ${OPT_LOADER_SRCS} unknown_ext_chain.c)
        add_custom_target(loader_asm_gen_files)
    endif()
else()
    enable_language(ASM-ATT)
    set(CMAKE_ASM-ATT_FLAGS "${CMAKE_ASM-ATT_FLAGS} $ENV{ASFLAGS}")
    set(CMAKE_ASM-ATT_FLAGS "${CMAKE_ASM-ATT_FLAGS} -I\"${CMAKE_CURRENT_BINARY_DIR}\"")

    file(WRITE ${CMAKE_CURRENT_BINARY_DIR}/asm_test.asm ".intel_syntax noprefix\n.text\n.global sample\nsample:\nmov ecx, [eax + 16]\n")
    try_compile(ASSEMBLER_WORKS ${CMAKE_CURRENT_BINARY_DIR} ${CMAKE_CURRENT_BINARY_DIR}/asm_test.asm)
    file(REMOVE ${CMAKE_CURRENT_BINARY_DIR}/asm_test.asm)
    if (ASSEMBLER_WORKS)
        set(OPT_LOADER_SRCS ${OPT_LOADER_SRCS} unknown_ext_chain_gas.asm)
        add_executable(asm_offset asm_offset.c)
        add_dependencies(asm_offset generate_helper_files loader_gen_files)
        add_custom_command(OUTPUT gen_defines.asm DEPENDS asm_offset COMMAND asm_offset GAS)
        add_custom_target(loader_asm_gen_files DEPENDS gen_defines.asm)
    else()
        message(WARNING "Could not find working x86 GAS assembler\n${ASM_FAILURE_MSG}")
        set(OPT_LOADER_SRCS ${OPT_LOADER_SRCS} unknown_ext_chain.c)
        add_custom_target(loader_asm_gen_files)
    endif()
endif()

>>>>>>> c24de1a9
run_vk_xml_generate(loader_extension_generator.py vk_loader_extensions.h)
run_vk_xml_generate(loader_extension_generator.py vk_loader_extensions.c)
add_custom_target(loader_gen_files DEPENDS
        vk_loader_extensions.h
        vk_loader_extensions.c
    )

if (WIN32)
    # Use static MSVCRT libraries
    foreach(configuration in CMAKE_C_FLAGS_DEBUG CMAKE_C_FLAGS_MINSIZEREL CMAKE_C_FLAGS_RELEASE CMAKE_C_FLAGS_RELWITHDEBINFO
                             CMAKE_CXX_FLAGS_DEBUG CMAKE_CXX_FLAGS_MINSIZEREL CMAKE_CXX_FLAGS_RELEASE CMAKE_CXX_FLAGS_RELWITHDEBINFO)
        if(${configuration} MATCHES "/MD")
            string(REGEX REPLACE "/MD" "/MT" ${configuration} "${${configuration}}")
        endif()
    endforeach()

    set(CMAKE_C_FLAGS "${CMAKE_C_FLAGS} -D_CRT_SECURE_NO_WARNINGS")
    # Build dev_ext_trampoline.c with -O2 to allow tail-call optimization.
    # Build other C files with normal options
    # setup two Cmake targets (loader-norm and loader-opt) for the different compilation flags
    separate_arguments(LOCAL_C_FLAGS_DBG WINDOWS_COMMAND ${CMAKE_C_FLAGS_DEBUG})
    set(CMAKE_C_FLAGS_DEBUG " ")
    separate_arguments(LOCAL_C_FLAGS_REL WINDOWS_COMMAND ${CMAKE_C_FLAGS_RELEASE})

    add_library(loader-norm OBJECT ${NORMAL_LOADER_SRCS} dirent_on_windows.c)
    add_dependencies(loader-norm generate_helper_files loader_gen_files)

    target_compile_options(loader-norm PUBLIC "$<$<CONFIG:DEBUG>:${LOCAL_C_FLAGS_DBG}>")
    add_library(loader-opt OBJECT ${OPT_LOADER_SRCS})
<<<<<<< HEAD
    add_dependencies(loader-opt generate_helper_files loader_gen_files)
=======
    add_dependencies(loader-opt generate_helper_files loader_gen_files loader_asm_gen_files)
>>>>>>> c24de1a9

    target_compile_options(loader-opt PUBLIC "$<$<CONFIG:DEBUG>:${LOCAL_C_FLAGS_REL}>")
    add_library(${API_LOWERCASE}-${MAJOR} SHARED $<TARGET_OBJECTS:loader-opt> $<TARGET_OBJECTS:loader-norm> ${CMAKE_CURRENT_BINARY_DIR}/${API_LOWERCASE}-${MAJOR}.def ${CMAKE_CURRENT_SOURCE_DIR}/loader.rc)
    add_library(VKstatic.${MAJOR} STATIC $<TARGET_OBJECTS:loader-opt> $<TARGET_OBJECTS:loader-norm>)
    # Suppress conflicting libs warning for debug builds.
    set_target_properties(${API_LOWERCASE}-${MAJOR} PROPERTIES LINK_FLAGS_DEBUG /ignore:4098)
    set_target_properties(VKstatic.${MAJOR} PROPERTIES OUTPUT_NAME VKstatic.${MAJOR})
    target_link_libraries(${API_LOWERCASE}-${MAJOR} shlwapi)
<<<<<<< HEAD
    add_dependencies(${API_LOWERCASE}-${MAJOR} generate_helper_files loader_gen_files)
=======
    add_dependencies(${API_LOWERCASE}-${MAJOR} generate_helper_files loader_gen_files loader_asm_gen_files)
>>>>>>> c24de1a9

    target_link_libraries(VKstatic.${MAJOR} shlwapi)
    if (CMAKE_GENERATOR MATCHES "^Visual Studio.*")
        file(TO_NATIVE_PATH ${CMAKE_CURRENT_BINARY_DIR}/$<CONFIGURATION>/${API_LOWERCASE}-${MAJOR}.dll COPY_SRC_PATH)
        file(TO_NATIVE_PATH ${CMAKE_CURRENT_BINARY_DIR}/../demos/$<CONFIGURATION>/ COPY_DST_PATH)
        file(TO_NATIVE_PATH ${CMAKE_CURRENT_BINARY_DIR}/../tests/$<CONFIGURATION>/ COPY_DST_TEST_PATH)
    else()
        file(TO_NATIVE_PATH ${CMAKE_CURRENT_BINARY_DIR}/${API_LOWERCASE}-${MAJOR}.dll COPY_SRC_PATH)
        file(TO_NATIVE_PATH ${CMAKE_CURRENT_BINARY_DIR}/../demos/ COPY_DST_PATH)
        file(TO_NATIVE_PATH ${CMAKE_CURRENT_BINARY_DIR}/../tests/ COPY_DST_TEST_PATH)
    endif()
    add_custom_command(TARGET ${API_LOWERCASE}-${MAJOR} POST_BUILD
      COMMAND xcopy /Y /I ${COPY_SRC_PATH} ${COPY_DST_PATH})
    add_custom_command(TARGET ${API_LOWERCASE}-${MAJOR} POST_BUILD
      COMMAND xcopy /Y /I ${COPY_SRC_PATH} ${COPY_DST_TEST_PATH})

else()
    set(CMAKE_C_FLAGS "${CMAKE_C_FLAGS} -Wpointer-arith")

    add_library(${API_LOWERCASE} SHARED ${NORMAL_LOADER_SRCS} ${OPT_LOADER_SRCS})
<<<<<<< HEAD
    add_dependencies(${API_LOWERCASE} generate_helper_files loader_gen_files)
    set_target_properties(${API_LOWERCASE} PROPERTIES SOVERSION "1" VERSION "1.0.${vk_header_version}")
    target_link_libraries(${API_LOWERCASE} -ldl -lpthread -lm)

    install(TARGETS ${API_LOWERCASE} LIBRARY DESTINATION ${CMAKE_INSTALL_LIBDIR})
=======
    add_dependencies(${API_LOWERCASE} generate_helper_files loader_gen_files loader_asm_gen_files)
    set_target_properties(${API_LOWERCASE} PROPERTIES SOVERSION "1" VERSION "1.0.${vk_header_version}")
    target_link_libraries(${API_LOWERCASE} -ldl -lpthread -lm)

    if(INSTALL_LVL_FILES)
        install(TARGETS ${API_LOWERCASE} LIBRARY DESTINATION ${CMAKE_INSTALL_LIBDIR})
    endif()
>>>>>>> c24de1a9

    # Generate pkg-config file.
    include(FindPkgConfig QUIET)
    if(PKG_CONFIG_FOUND)
        set(VK_API_VERSION "1.0.${vk_header_version}")
        foreach(LIB ${CMAKE_CXX_IMPLICIT_LINK_LIBRARIES} ${PLATFORM_LIBS})
            set(PRIVATE_LIBS "${PRIVATE_LIBS} -l${LIB}")
        endforeach()
        configure_file("vulkan.pc.in" "vulkan.pc" @ONLY)
<<<<<<< HEAD
        install(FILES       "${CMAKE_CURRENT_BINARY_DIR}/vulkan.pc"
                DESTINATION "${CMAKE_INSTALL_LIBDIR}/pkgconfig")
=======
        if(INSTALL_LVL_FILES)
            install(FILES       "${CMAKE_CURRENT_BINARY_DIR}/vulkan.pc"
                    DESTINATION "${CMAKE_INSTALL_LIBDIR}/pkgconfig")
        endif()
>>>>>>> c24de1a9
    endif()
endif()<|MERGE_RESOLUTION|>--- conflicted
+++ resolved
@@ -82,8 +82,6 @@
 
 add_definitions(-DAPI_NAME="${API_NAME}")
 
-<<<<<<< HEAD
-=======
 # Check for assembler support
 set(ASM_FAILURE_MSG "The build will fall back on building with C code\n")
 set(ASM_FAILURE_MSG "${ASM_FAILURE_MSG}Note that this may be unsafe, as the C code requires tail-call optimizations to remove")
@@ -127,7 +125,6 @@
     endif()
 endif()
 
->>>>>>> c24de1a9
 run_vk_xml_generate(loader_extension_generator.py vk_loader_extensions.h)
 run_vk_xml_generate(loader_extension_generator.py vk_loader_extensions.c)
 add_custom_target(loader_gen_files DEPENDS
@@ -157,11 +154,7 @@
 
     target_compile_options(loader-norm PUBLIC "$<$<CONFIG:DEBUG>:${LOCAL_C_FLAGS_DBG}>")
     add_library(loader-opt OBJECT ${OPT_LOADER_SRCS})
-<<<<<<< HEAD
-    add_dependencies(loader-opt generate_helper_files loader_gen_files)
-=======
     add_dependencies(loader-opt generate_helper_files loader_gen_files loader_asm_gen_files)
->>>>>>> c24de1a9
 
     target_compile_options(loader-opt PUBLIC "$<$<CONFIG:DEBUG>:${LOCAL_C_FLAGS_REL}>")
     add_library(${API_LOWERCASE}-${MAJOR} SHARED $<TARGET_OBJECTS:loader-opt> $<TARGET_OBJECTS:loader-norm> ${CMAKE_CURRENT_BINARY_DIR}/${API_LOWERCASE}-${MAJOR}.def ${CMAKE_CURRENT_SOURCE_DIR}/loader.rc)
@@ -170,11 +163,7 @@
     set_target_properties(${API_LOWERCASE}-${MAJOR} PROPERTIES LINK_FLAGS_DEBUG /ignore:4098)
     set_target_properties(VKstatic.${MAJOR} PROPERTIES OUTPUT_NAME VKstatic.${MAJOR})
     target_link_libraries(${API_LOWERCASE}-${MAJOR} shlwapi)
-<<<<<<< HEAD
-    add_dependencies(${API_LOWERCASE}-${MAJOR} generate_helper_files loader_gen_files)
-=======
     add_dependencies(${API_LOWERCASE}-${MAJOR} generate_helper_files loader_gen_files loader_asm_gen_files)
->>>>>>> c24de1a9
 
     target_link_libraries(VKstatic.${MAJOR} shlwapi)
     if (CMAKE_GENERATOR MATCHES "^Visual Studio.*")
@@ -195,13 +184,6 @@
     set(CMAKE_C_FLAGS "${CMAKE_C_FLAGS} -Wpointer-arith")
 
     add_library(${API_LOWERCASE} SHARED ${NORMAL_LOADER_SRCS} ${OPT_LOADER_SRCS})
-<<<<<<< HEAD
-    add_dependencies(${API_LOWERCASE} generate_helper_files loader_gen_files)
-    set_target_properties(${API_LOWERCASE} PROPERTIES SOVERSION "1" VERSION "1.0.${vk_header_version}")
-    target_link_libraries(${API_LOWERCASE} -ldl -lpthread -lm)
-
-    install(TARGETS ${API_LOWERCASE} LIBRARY DESTINATION ${CMAKE_INSTALL_LIBDIR})
-=======
     add_dependencies(${API_LOWERCASE} generate_helper_files loader_gen_files loader_asm_gen_files)
     set_target_properties(${API_LOWERCASE} PROPERTIES SOVERSION "1" VERSION "1.0.${vk_header_version}")
     target_link_libraries(${API_LOWERCASE} -ldl -lpthread -lm)
@@ -209,7 +191,6 @@
     if(INSTALL_LVL_FILES)
         install(TARGETS ${API_LOWERCASE} LIBRARY DESTINATION ${CMAKE_INSTALL_LIBDIR})
     endif()
->>>>>>> c24de1a9
 
     # Generate pkg-config file.
     include(FindPkgConfig QUIET)
@@ -219,14 +200,9 @@
             set(PRIVATE_LIBS "${PRIVATE_LIBS} -l${LIB}")
         endforeach()
         configure_file("vulkan.pc.in" "vulkan.pc" @ONLY)
-<<<<<<< HEAD
-        install(FILES       "${CMAKE_CURRENT_BINARY_DIR}/vulkan.pc"
-                DESTINATION "${CMAKE_INSTALL_LIBDIR}/pkgconfig")
-=======
         if(INSTALL_LVL_FILES)
             install(FILES       "${CMAKE_CURRENT_BINARY_DIR}/vulkan.pc"
                     DESTINATION "${CMAKE_INSTALL_LIBDIR}/pkgconfig")
         endif()
->>>>>>> c24de1a9
     endif()
 endif()