--- conflicted
+++ resolved
@@ -117,43 +117,5 @@
 msbuild ALL_BUILD.vcxproj /p:Platform=x86 /p:Configuration=Release
 ```
 ## Contributing
-<<<<<<< HEAD
   Refer to the README.contrib file for specific info regarding contributing to
   the Vulkan samples creation effort.
-=======
-
-If you intend to contribute, the preferred work flow is for you to develop your contribution
-in a fork of this repo in your GitHub account and then submit a pull request.
-Please see the [CONTRIBUTING](CONTRIBUTING.md) file in this repository for more details
-
-## How to Build and Run
-
-[BUILD.md](BUILD.md)
-includes directions for building all the components, running the validation tests and running the demo applications.
-
-Information on how to enable the various Validation layers is in
-[layers/README.md](layers/README.md).
-
-Architecture and interface information for the loader is in
-[loader/LoaderAndLayerInterface.md](loader/LoaderAndLayerInterface.md).
-
-#### **NOTE**: Update Nvidia Drivers
-- A recent glslang change exposed a bug in the texel fetch behavior on Nvidia devices under certain situations.
-- Previously, we reverted the glslang change which exposed it.
-- Nvidia has since resolved the issue, and we are now removing the workaround.
-- Driver installs with the fix are available on their download page, just look for:
- - Linux Drivers starting with version 367.35
- - Windows Drivers starting at version 372.54
-
-## License
-This work is released as open source under a Apache-style license from Khronos including a Khronos copyright.
-
-See COPYRIGHT.txt for a full list of licenses used in this repository.
-
-## Acknowledgements
-While this project has been developed primarily by LunarG, Inc; there are many other
-companies and individuals making this possible: Valve Corporation, funding
-project development; Google providing significant contributions to the validation layers;
-Khronos providing oversight and hosting of the project.
-
->>>>>>> e67eb5e7
